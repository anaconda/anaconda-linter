--- conflicted
+++ resolved
@@ -390,7 +390,6 @@
 @pytest.mark.parametrize(
     "file,",
     [
-<<<<<<< HEAD
         "m2w64_must_be_updated_to_ucrt64/all_ucrt64.yaml",
     ],
 )
@@ -402,25 +401,11 @@
     :param file: The file to test
     """
     assert_no_lint_message(recipe_file=file, lint_check="m2w64_must_be_updated_to_ucrt64")
-=======
-        "m2_must_be_updated_to_msys2/all_msys2.yaml",
-    ],
-)
-def test_m2_must_be_updated_to_msys2_valid(file: str) -> None:
-    """
-    Test that the m2_must_be_updated_to_msys2 lint check passes when the recipe
-    has all msys2 tools in the build section.
-
-    :param file: The file to test
-    """
-    assert_no_lint_message(recipe_file=file, lint_check="m2_must_be_updated_to_msys2")
->>>>>>> c047f7f3
 
 
 @pytest.mark.parametrize(
     "file,",
     [
-<<<<<<< HEAD
         "m2w64_must_be_updated_to_ucrt64/all_m2w64.yaml",
     ],
 )
@@ -435,7 +420,28 @@
     msg_title: Final = [f"The m2w64-* package {tool} should be updated to ucrt64-*" for tool in m2w64_tools]
     assert_lint_messages(
         recipe_file=file, lint_check="m2w64_must_be_updated_to_ucrt64", msg_title=msg_title, msg_count=len(m2w64_tools)
-=======
+    )
+
+
+@pytest.mark.parametrize(
+    "file,",
+    [
+        "m2_must_be_updated_to_msys2/all_msys2.yaml",
+    ],
+)
+def test_m2_must_be_updated_to_msys2_valid(file: str) -> None:
+    """
+    Test that the m2_must_be_updated_to_msys2 lint check passes when the recipe
+    has all msys2 tools in the build section.
+
+    :param file: The file to test
+    """
+    assert_no_lint_message(recipe_file=file, lint_check="m2_must_be_updated_to_msys2")
+
+
+@pytest.mark.parametrize(
+    "file,",
+    [
         "m2_must_be_updated_to_msys2/all_m2.yaml",
     ],
 )
@@ -453,7 +459,6 @@
         lint_check="m2_must_be_updated_to_msys2",
         msg_title=msg_title,
         msg_count=len(m2_tools),
->>>>>>> c047f7f3
     )
 
 
