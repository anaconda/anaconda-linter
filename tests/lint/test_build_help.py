"""
File:           test_build_help.py
Description:    Tests build section rules
"""

from __future__ import annotations

from pathlib import Path
from typing import Final

import pytest
from conftest import assert_lint_messages, assert_no_lint_message, check, check_dir

from anaconda_linter.lint.check_build_help import BUILD_TOOLS, PYTHON_BUILD_TOOLS


def test_host_section_needs_exact_pinnings_good(base_yaml: str) -> None:
    yaml_str = (
        base_yaml
        + """
        requirements:
            host:
              - mydep 0.13.7
        """
    )
    lint_check = "host_section_needs_exact_pinnings"
    messages = check(lint_check, yaml_str)
    assert len(messages) == 0


def test_host_section_needs_exact_pinnings_good_multi(base_yaml: str) -> None:
    yaml_str = (
        base_yaml
        + """
        outputs:
          - name: output1
            requirements:
                host:
                  - mydep 0.13.7
          - name: output2
            requirements:
                host:
                  - mydep 0.13.7
        """
    )
    lint_check = "host_section_needs_exact_pinnings"
    messages = check(lint_check, yaml_str)
    assert len(messages) == 0


@pytest.mark.parametrize("package", ("python", "toml", "wheel", "packaging", "hatch-vcs", *PYTHON_BUILD_TOOLS))
def test_host_section_needs_exact_pinnings_good_exception(base_yaml: str, package: str) -> None:
    yaml_str = (
        base_yaml
        + f"""
        requirements:
            host:
              - {package}
        """
    )
    lint_check = "host_section_needs_exact_pinnings"
    messages = check(lint_check, yaml_str)
    assert len(messages) == 0


@pytest.mark.parametrize("package", ("python", "toml", "wheel", "packaging", *PYTHON_BUILD_TOOLS))
def test_host_section_needs_exact_pinnings_good_exception_multi(base_yaml: str, package: str) -> None:
    yaml_str = (
        base_yaml
        + f"""
        outputs:
          - name: output1
            requirements:
                host:
                  - {package}
          - name: output2
            requirements:
                host:
                  - {package}
        """
    )
    lint_check = "host_section_needs_exact_pinnings"
    messages = check(lint_check, yaml_str)
    assert len(messages) == 0


def test_host_section_needs_exact_pinnings_bad_cbc(base_yaml: str, recipe_dir: Path) -> None:
    yaml_str = (
        base_yaml
        + """
        requirements:
            host:
              - mydep
        """
    )
    cbc = """
    mydep:
      - 0.13.7
    """
    cbc_file = recipe_dir / "conda_build_config.yaml"
    cbc_file.write_text(cbc)
    lint_check = "host_section_needs_exact_pinnings"
    messages = check_dir(lint_check, recipe_dir.parent, yaml_str)
    assert len(messages) == 1 and "Linked libraries host should have exact version pinnings." in messages[0].title


def test_host_section_needs_exact_pinnings_good_cbc_jinjavar(base_yaml: str, recipe_dir: Path) -> None:
    yaml_str = (
        base_yaml
        + """
        requirements:
            host:
              - openblas-devel  {{ openblas }}
        """
    )
    cbc = """
    openblas:
      - 0.3.20
    """
    cbc_file = recipe_dir / "conda_build_config.yaml"
    cbc_file.write_text(cbc)
    lint_check = "host_section_needs_exact_pinnings"
    messages = check_dir(lint_check, recipe_dir.parent, yaml_str)
    assert len(messages) == 0


def test_host_section_needs_exact_pinnings_bad_cbc_multi(base_yaml: str, recipe_dir: Path) -> None:
    yaml_str = (
        base_yaml
        + """
        outputs:
          - name: output1
            requirements:
                host:
                  - mydep
          - name: output2
            requirements:
                host:
                  - mydep
        """
    )
    cbc = """
    mydep:
      - 0.13.7
    """
    cbc_file = recipe_dir / "conda_build_config.yaml"
    cbc_file.write_text(cbc)
    lint_check = "host_section_needs_exact_pinnings"
    messages = check_dir(lint_check, recipe_dir.parent, yaml_str)
    assert len(messages) == 2 and all(
        "Linked libraries host should have exact version pinnings." in msg.title for msg in messages
    )


@pytest.mark.parametrize("constraint", ("", ">=0.13", "<0.14", "!=0.13.7"))
def test_host_section_needs_exact_pinnings_bad(base_yaml: str, constraint: str) -> None:
    yaml_str = (
        base_yaml
        + f"""
        requirements:
            host:
              - mydep {constraint}
        """
    )
    lint_check = "host_section_needs_exact_pinnings"
    messages = check(lint_check, yaml_str)
    assert len(messages) == 1 and "Linked libraries host should have exact version pinnings." in messages[0].title


@pytest.mark.parametrize("constraint", ("", ">=0.13", "<0.14", "!=0.13.7"))
def test_host_section_needs_exact_pinnings_bad_multi(base_yaml: str, constraint: str) -> None:
    yaml_str = (
        base_yaml
        + f"""
        outputs:
          - name: output1
            requirements:
                host:
                  - mydep {constraint}
          - name: output2
            requirements:
                host:
                  - mydep {constraint}
        """
    )
    lint_check = "host_section_needs_exact_pinnings"
    messages = check(lint_check, yaml_str)
    assert len(messages) == 2 and all(
        "Linked libraries host should have exact version pinnings." in msg.title for msg in messages
    )


@pytest.mark.parametrize(
    "file,",
    [
        ("should_use_compilers/using_compiler_function.yaml"),
    ],
)
def test_should_use_compilers_using_compilers(file: str) -> None:
    """
    This test checks the case where the "compiler" function is used.
    """
    assert_no_lint_message(
        recipe_file=file,
        lint_check="should_use_compilers",
    )


@pytest.mark.parametrize(
    "file,msg_count",
    [
        ("should_use_compilers/requesting_compilers_directly.yaml", 6),
    ],
)
def test_should_use_compilers_using_cgo_cuda_llvm(file: str, msg_count: int) -> None:
    """
    This test checks the case where the "compiler" function is not used, but compilers
    cgo, cuda, and llvm are requested directly.
    """
    assert_lint_messages(
        recipe_file=file,
        lint_check="should_use_compilers",
        msg_title="The recipe requires a compiler directly",
        msg_count=msg_count,
    )


@pytest.mark.parametrize("file,", ["should_use_stdlib/stdlib_present.yaml"])
def test_should_use_stdlib_present(file: str) -> None:
    assert_no_lint_message(recipe_file=file, lint_check="should_use_stdlib")


@pytest.mark.parametrize(
    "file,msg_count",
    [
        ("should_use_stdlib/stdlib_present_directly.yaml", 3),
        ("should_use_stdlib/stdlib_present_directly_multi.yaml", 15),
    ],
)
def test_should_use_stdlib_present_directly(file: str, msg_count: int) -> None:
    assert_lint_messages(
        recipe_file=file,
        lint_check="should_use_stdlib",
        msg_title="The recipe requires a {{ stdlib('c') }} dependency",
        msg_count=msg_count,
    )


@pytest.mark.parametrize(
    "file,msg_count",
    [
        ("should_use_stdlib/stdlib_missing.yaml", 1),
        ("should_use_stdlib/stdlib_missing_multi.yaml", 3),
    ],
)
def test_should_use_stdlib_missing(file: str, msg_count: int) -> None:
    assert_lint_messages(
        recipe_file=file,
        lint_check="should_use_stdlib",
        msg_title="The recipe requires a {{ stdlib('c') }} dependency",
        msg_count=msg_count,
    )


@pytest.mark.parametrize(
    "file",
    [
        "compilers_must_be_in_build/all_in_build.yaml",
        "compilers_must_be_in_build/no_compilers.yaml",
    ],
)
def test_compilers_must_be_in_build_all_compilers_in_build(file: str) -> None:
    """
    This test checks the cases where no compilers are found in a non-build section.
    """
    assert_no_lint_message(
        recipe_file=file,
        lint_check="compilers_must_be_in_build",
    )


@pytest.mark.parametrize(
    "file,msg_count",
    [
        ("compilers_must_be_in_build/single_output_2_in_host.yaml", 2),
    ],
)
def test_compilers_must_be_in_build_single_output_not_in_build(file: str, msg_count: int) -> None:
    """
    This test checks the case where compilers are found in the host section
    of single-output recipe.
    """
    assert_lint_messages(
        recipe_file=file,
        lint_check="compilers_must_be_in_build",
        msg_title="The recipe requests a compiler in a section other than build",
        msg_count=msg_count,
    )


@pytest.mark.parametrize(
    "file, msg_count",
    [
        ("compilers_must_be_in_build/top_level_1_in_host.yaml", 1),
        ("compilers_must_be_in_build/top_level_1_in_host_output_1_in_run.yaml", 2),
    ],
)
def test_compilers_must_be_in_build_multi_output_not_in_build(file: str, msg_count: int) -> None:
    """
    This test checks the case where compilers are found in non-build sections
    of multi-output recipes.
    """
    assert_lint_messages(
        recipe_file=file,
        lint_check="compilers_must_be_in_build",
        msg_title="The recipe requests a compiler in a section other than build",
        msg_count=msg_count,
    )


@pytest.mark.parametrize(
    "file",
    [
        "stdlib_must_be_in_build/single_output_in_build.yaml",
        "stdlib_must_be_in_build/multi_output_in_build.yaml",
    ],
)
def test_stdlib_must_be_in_build_in_build(file: str) -> None:
    """
    Test that the stdlib_must_be_in_build lint check passes when the recipe has a stdlib in the build section.
    """
    assert_no_lint_message(recipe_file=file, lint_check="stdlib_must_be_in_build")


@pytest.mark.parametrize(
    "file,msg_count",
    [
        ("stdlib_must_be_in_build/single_output_in_host_run.yaml", 2),
        ("stdlib_must_be_in_build/multi_output_in_host_run.yaml", 6),
    ],
)
def test_stdlib_must_be_in_build_in_host_run(file: str, msg_count: int) -> None:
    """
    Test that the stdlib_must_be_in_build lint check fails when the recipe has a stdlib in host or run.
    """
    assert_lint_messages(
        recipe_file=file,
        lint_check="stdlib_must_be_in_build",
        msg_title="The recipe requests a stdlib in a section other than build",
        msg_count=msg_count,
    )


@pytest.mark.parametrize(
    "file,",
    [
        "build_tools_must_be_in_build/all_in_build.yaml",
        "build_tools_must_be_in_build/all_in_build_multi.yaml",
    ],
)
def test_build_tools_must_be_in_build_valid(file: str) -> None:
    """
    Test that the build_tools_must_be_in_build lint check passes when the recipe
    has all build tools in the build section.
    """
    assert_no_lint_message(recipe_file=file, lint_check="build_tools_must_be_in_build")


@pytest.mark.parametrize(
    "file,msg_count",
    [
        ("build_tools_must_be_in_build/all_in_host_and_run.yaml", len(BUILD_TOOLS) * 2),
        ("build_tools_must_be_in_build/all_in_host_and_run_multi.yaml", len(BUILD_TOOLS) * 6),
    ],
)
def test_build_tools_must_be_in_build_invalid(file: str, msg_count: int) -> None:
    """
    Test that the build_tools_must_be_in_build lint check fails when the recipe
    does not have all build tools in the build section.
    """
    msg_title = [f"The build tool {tool} is not in the build section" for tool in BUILD_TOOLS]
    assert_lint_messages(
        recipe_file=file,
        lint_check="build_tools_must_be_in_build",
        msg_title=msg_title,
        msg_count=msg_count,
    )


@pytest.mark.parametrize(
    "file,",
    [
<<<<<<< HEAD
        "msys2_must_be_in_build/all_in_build.yaml",
        "msys2_must_be_in_build/all_in_build_multi.yaml",
        "msys2_must_be_in_build/all_in_host_and_run_exception.yaml",
    ],
)
def test_msys2_must_be_in_build_valid(file: str) -> None:
    """
    Test that the msys2_must_be_in_build lint check passes when the recipe
    has all msys2 tools in the build section, or is an exception.

    :param file: The recipe file to test.
    """
    assert_no_lint_message(recipe_file=file, lint_check="msys2_must_be_in_build")


@pytest.mark.parametrize(
    "file,msg_count",
    [
        ("msys2_must_be_in_build/all_in_host_and_run.yaml", 10 * 2),
        ("msys2_must_be_in_build/all_in_host_and_run_multi.yaml", 10 * 6),
        ("msys2_must_be_in_build/all_in_host_and_run_exception_multi.yaml", 10 * 4),
    ],
)
def test_msys2_must_be_in_build_invalid(file: str, msg_count: int) -> None:
    """
    Test that the msys2_must_be_in_build lint check fails when the recipe
    does not have all msys2 tools in the build section.

    :param file: The recipe file to test.
    :param msg_count: The number of messages expected.
    """
    msys2_tools = [
        "msys2-bison",
        "msys2-diffutils",
        "msys2-flex",
        "msys2-patch",
        "msys2-posix",
        "ucrt64-bzip2",
        "ucrt64-gcc-ada",
        "ucrt64-gcc-toolchain",
        "ucrt64-xz",
        "ucrt64-zlib",
    ]
    msg_title = [f"The build tool {tool} is not in the build section" for tool in msys2_tools]
    assert_lint_messages(
        recipe_file=file, lint_check="msys2_must_be_in_build", msg_title=msg_title, msg_count=msg_count
=======
        "m2w64_must_be_updated_to_ucrt64/all_ucrt64.yaml",
    ],
)
def test_m2w64_must_be_updated_to_ucrt64_valid(file: str) -> None:
    """
    Test that the m2w64_must_be_updated_to_ucrt64 lint check passes when the recipe
    has all ucrt64 tools in the build section.

    :param file: The file to test
    """
    assert_no_lint_message(recipe_file=file, lint_check="m2w64_must_be_updated_to_ucrt64")


@pytest.mark.parametrize(
    "file,",
    [
        "m2w64_must_be_updated_to_ucrt64/all_m2w64.yaml",
    ],
)
def test_m2w64_must_be_updated_to_ucrt64_invalid(file: str) -> None:
    """
    Test that the m2w64_must_be_updated_to_ucrt64 lint check fails when the recipe
    has m2w64 tools in the build section.

    :param file: The file to test
    """
    m2w64_tools: Final = ["m2w64-toolchain", "m2w64-xz"]
    msg_title: Final = [f"The m2w64-* package {tool} should be updated to ucrt64-*" for tool in m2w64_tools]
    assert_lint_messages(
        recipe_file=file, lint_check="m2w64_must_be_updated_to_ucrt64", msg_title=msg_title, msg_count=len(m2w64_tools)
    )


@pytest.mark.parametrize(
    "file,",
    [
        "m2_must_be_updated_to_msys2/all_msys2.yaml",
    ],
)
def test_m2_must_be_updated_to_msys2_valid(file: str) -> None:
    """
    Test that the m2_must_be_updated_to_msys2 lint check passes when the recipe
    has all msys2 tools in the build section.

    :param file: The file to test
    """
    assert_no_lint_message(recipe_file=file, lint_check="m2_must_be_updated_to_msys2")


@pytest.mark.parametrize(
    "file,",
    [
        "m2_must_be_updated_to_msys2/all_m2.yaml",
    ],
)
def test_m2_must_be_updated_to_msys2_invalid(file: str) -> None:
    """
    Test that the m2_must_be_updated_to_msys2 lint check fails when the recipe
    has m2 tools in the build section.

    :param file: The file to test
    """
    m2_tools: Final = ["m2-bison", "m2-diffutils", "m2-flex", "m2-patch", "posix"]
    msg_title: Final = [f"The m2-* package {tool} should be updated to msys2-*" for tool in m2_tools]
    assert_lint_messages(
        recipe_file=file,
        lint_check="m2_must_be_updated_to_msys2",
        msg_title=msg_title,
        msg_count=len(m2_tools),
>>>>>>> b2e07545
    )


@pytest.mark.parametrize(
    "file,",
    [
        "python_build_tool_in_run/single_output_in_host.yaml",
        "python_build_tool_in_run/multi_output_in_host.yaml",
    ],
)
def test_python_build_tool_in_run_valid(file: str) -> None:
    """
    This case tests recipes with python build tools in the host section, which is valid.
    """
    assert_no_lint_message(recipe_file=file, lint_check="python_build_tool_in_run")


@pytest.mark.parametrize(
    "file,msg_count,",
    [
        ("python_build_tool_in_run/single_output_in_run.yaml", len(PYTHON_BUILD_TOOLS)),
        ("python_build_tool_in_run/multi_output_in_run.yaml", len(PYTHON_BUILD_TOOLS) * 3),
    ],
)
def test_python_build_tool_in_run_invalid(file: str, msg_count: int) -> None:
    """
    This case tests recipes with python build tools in the run section, which is invalid.
    """
    msg_title = [f"The python build tool {tool} is in run depends" for tool in PYTHON_BUILD_TOOLS]
    assert_lint_messages(
        recipe_file=file,
        lint_check="python_build_tool_in_run",
        msg_title=msg_title,
        msg_count=msg_count,
    )


@pytest.mark.parametrize("tool", PYTHON_BUILD_TOOLS)
def test_missing_python_build_tool_url_good(base_yaml: str, tool: str) -> None:
    yaml_str = (
        base_yaml
        + f"""
        source:
          url: https://pypi.io/packages/source/D/Django/Django-4.1.tar.gz
        requirements:
          host:
            - {tool}
        """
    )
    lint_check = "missing_python_build_tool"
    messages = check(lint_check, yaml_str)
    assert len(messages) == 0


@pytest.mark.parametrize("tool", PYTHON_BUILD_TOOLS)
def test_missing_python_build_tool_url_good_multi(base_yaml: str, tool: str) -> None:
    yaml_str = (
        base_yaml
        + f"""
        source:
          url: https://pypi.io/packages/source/D/Django/Django-4.1.tar.gz
        outputs:
          - name: outpu1
            requirements:
              host:
                - {tool}
          - name: outpu2
            requirements:
              host:
                - {tool}
        """
    )
    lint_check = "missing_python_build_tool"
    messages = check(lint_check, yaml_str)
    assert len(messages) == 0


def test_missing_python_build_tool_url_bad(base_yaml: str) -> None:
    yaml_str = (
        base_yaml
        + """
        source:
          url: https://pypi.io/packages/source/D/Django/Django-4.1.tar.gz
        requirements:
          host:
        """
    )
    lint_check = "missing_python_build_tool"
    messages = check(lint_check, yaml_str)
    assert len(messages) == 1 and "require a python build tool" in messages[0].title


def test_missing_python_build_tool_url_bad_multi(base_yaml: str) -> None:
    yaml_str = (
        base_yaml
        + """
        source:
          url: https://pypi.io/packages/source/D/Django/Django-4.1.tar.gz
        outputs:
          - name: outpu1
            requirements:
              host:
          - name: outpu2
            requirements:
              host:
        """
    )
    lint_check = "missing_python_build_tool"
    messages = check(lint_check, yaml_str)
    assert len(messages) == 2 and all("require a python build tool" in msg.title for msg in messages)


@pytest.mark.parametrize("tool", PYTHON_BUILD_TOOLS)
def test_missing_python_build_tool_pip_install_good(base_yaml: str, tool: str) -> None:
    yaml_str = (
        base_yaml
        + f"""
        source:
          url: https://github.com/joblib/joblib/archive/1.1.1.tar.gz
        build:
          script: {{{{ PYTHON }}}} -m pip install .
        requirements:
          host:
            - {tool}
        """
    )
    lint_check = "missing_python_build_tool"
    messages = check(lint_check, yaml_str)
    assert len(messages) == 0


@pytest.mark.parametrize("tool", PYTHON_BUILD_TOOLS)
def test_missing_python_build_tool_pip_install_good_list(base_yaml: str, tool: str) -> None:
    yaml_str = (
        base_yaml
        + f"""
        source:
          url: https://github.com/joblib/joblib/archive/1.1.1.tar.gz
        build:
          script:
            - {{{{ PYTHON }}}} -m pip install .
        requirements:
          host:
            - {tool}
        """
    )
    lint_check = "missing_python_build_tool"
    messages = check(lint_check, yaml_str)
    assert len(messages) == 0


@pytest.mark.parametrize("tool", PYTHON_BUILD_TOOLS)
def test_missing_python_build_tool_pip_install_good_multi(base_yaml: str, tool: str) -> None:
    yaml_str = (
        base_yaml
        + f"""
        outputs:
          - name: output1
            script: {{{{ PYTHON }}}} -m pip install .
            requirements:
              host:
                - {tool}
          - name: output2
            script: {{{{ PYTHON }}}} -m pip install .
            requirements:
              host:
                - {tool}
        """
    )
    lint_check = "missing_python_build_tool"
    messages = check(lint_check, yaml_str)
    assert len(messages) == 0


@pytest.mark.parametrize("tool", PYTHON_BUILD_TOOLS)
def test_missing_python_build_tool_pip_install_good_multi_list(base_yaml: str, tool: str) -> None:
    yaml_str = (
        base_yaml
        + f"""
        outputs:
          - name: output1
            script:
              - {{{{ PYTHON }}}} -m pip install .
            requirements:
              host:
                - {tool}
          - name: output2
            script: {{{{ PYTHON }}}} -m pip install .
            requirements:
              host:
                - {tool}
        """
    )
    lint_check = "missing_python_build_tool"
    messages = check(lint_check, yaml_str)
    assert len(messages) == 0


def test_missing_python_build_tool_pip_install_bad(base_yaml: str) -> None:
    yaml_str = (
        base_yaml
        + """
        source:
          url: https://github.com/joblib/joblib/archive/1.1.1.tar.gz
        build:
          script: {{ PYTHON }} -m pip install .
        requirements:
          host:
        """
    )
    lint_check = "missing_python_build_tool"
    messages = check(lint_check, yaml_str)
    assert len(messages) == 1 and "require a python build tool" in messages[0].title


def test_missing_python_build_tool_pip_install_bad_list(base_yaml: str) -> None:
    yaml_str = (
        base_yaml
        + """
        source:
          url: https://github.com/joblib/joblib/archive/1.1.1.tar.gz
        build:
          script:
            - {{ PYTHON }} -m pip install .
        requirements:
          host:
        """
    )
    lint_check = "missing_python_build_tool"
    messages = check(lint_check, yaml_str)
    assert len(messages) == 1 and "require a python build tool" in messages[0].title


def test_missing_python_build_tool_pip_install_bad_multi(base_yaml: str) -> None:
    yaml_str = (
        base_yaml
        + """
        outputs:
          - name: output1
            script: {{ PYTHON }} -m pip install .
            requirements:
              host:
          - name: output2
            script: {{ PYTHON }} -m pip install .
            requirements:
              host:
        """
    )
    lint_check = "missing_python_build_tool"
    messages = check(lint_check, yaml_str)
    assert len(messages) == 2 and all("require a python build tool" in msg.title for msg in messages)


def test_missing_python_build_tool_pip_install_bad_multi_list(base_yaml: str) -> None:
    yaml_str = (
        base_yaml
        + """
        outputs:
          - name: output1
            script:
              - {{ PYTHON }} -m pip install .
            requirements:
              host:
          - name: output2
            script: {{ PYTHON }} -m pip install .
            requirements:
              host:
        """
    )
    lint_check = "missing_python_build_tool"
    messages = check(lint_check, yaml_str)
    assert len(messages) == 2 and all("require a python build tool" in msg.title for msg in messages)


@pytest.mark.parametrize(
    "file,",
    [
        "deprecated_python_install_command/no_command.yaml",
    ],
)
def test_deprecated_python_install_command_no_command(file: str) -> None:
    assert_no_lint_message(recipe_file=file, lint_check="deprecated_python_install_command")


@pytest.mark.parametrize(
    "file,",
    [
        "deprecated_python_install_command/no_command.yaml",
    ],
)
def test_deprecated_python_install_command_no_command_no_file(file: str, recipe_dir: Path) -> None:
    assert_no_lint_message(
        recipe_file=file, lint_check="deprecated_python_install_command", feedstock_dir=recipe_dir.parent
    )


@pytest.mark.parametrize(
    "file,",
    [
        "deprecated_python_install_command/command_valid.yaml",
        "deprecated_python_install_command/command_valid_multi.yaml",
    ],
)
def test_deprecated_python_install_command_valid_command(file: str) -> None:
    assert_no_lint_message(recipe_file=file, lint_check="deprecated_python_install_command")


@pytest.mark.parametrize(
    "file,",
    [
        "deprecated_python_install_command/no_command.yaml",
    ],
)
def test_deprecated_python_install_command_valid_script(file: str, recipe_dir: Path) -> None:
    test_file = recipe_dir / "build.sh"
    test_file.write_text("{{ PYTHON }} -m pip install . --no-deps --no-build-isolation\n")
    assert_no_lint_message(
        recipe_file=file, lint_check="deprecated_python_install_command", feedstock_dir=recipe_dir.parent
    )


@pytest.mark.parametrize(
    "file,",
    [
        "deprecated_python_install_command/command_setup_py_multi_and_list.yaml",
        "deprecated_python_install_command/command_pip_wheel_multi_and_list.yaml",
        "deprecated_python_install_command/command_python_build_multi_and_list.yaml",
    ],
)
def test_deprecated_python_install_command_invalid_command(file: str) -> None:
    assert_lint_messages(
        recipe_file=file,
        lint_check="deprecated_python_install_command",
        msg_title="python install command used in the build script is deprecated",
        msg_count=3,
    )


@pytest.mark.parametrize(
    "file,script_file,msg_count",
    [
        ("deprecated_python_install_command/script_command_multi.yaml", "build_output.sh", 3),
        ("deprecated_python_install_command/script_command_multi_missing_one.yaml", "build_output.sh", 2),
        ("deprecated_python_install_command/script_command_multi_missing_one.yaml", "build.sh", 1),
        ("deprecated_python_install_command/script_command.yaml", "build_script.sh", 1),
    ],
)
def test_deprecated_python_install_command_invalid_script(
    file: str, script_file: str, msg_count: int, recipe_dir: Path
) -> None:
    test_file = recipe_dir / script_file
    test_file.write_text("{{ PYTHON }} -m setup.py install --no-deps\n")
    assert_lint_messages(
        recipe_file=file,
        lint_check="deprecated_python_install_command",
        msg_title="python install command used in the build script is deprecated",
        msg_count=msg_count,
        feedstock_dir=recipe_dir.parent,
    )


@pytest.mark.parametrize(
    "file,",
    [
        "pip_install_args/no_command.yaml",
    ],
)
def test_pip_install_args_no_command_no_script(file: str) -> None:
    assert_no_lint_message(recipe_file=file, lint_check="pip_install_args")


@pytest.mark.parametrize(
    "file,",
    [
        "pip_install_args/no_command.yaml",
    ],
)
def test_pip_install_args_no_command_valid_script(file: str, recipe_dir: Path) -> None:
    test_file = recipe_dir / "build.sh"
    test_file.write_text("$PYTHON -m pip install . --no-deps --no-build-isolation\n")
    assert_no_lint_message(recipe_file=file, lint_check="pip_install_args", feedstock_dir=recipe_dir.parent)


@pytest.mark.parametrize(
    "file,",
    [
        "pip_install_args/command_valid.yaml",
    ],
)
def test_pip_install_args_command_valid(file: str) -> None:
    assert_no_lint_message(recipe_file=file, lint_check="pip_install_args")


@pytest.mark.parametrize(
    "file,",
    [
        "pip_install_args/command_missing_no_deps.yaml",
        "pip_install_args/command_missing_no_build.yaml",
    ],
)
def test_pip_install_args_command_missing_args(file: str) -> None:
    assert_lint_messages(
        recipe_file=file,
        lint_check="pip_install_args",
        msg_title="should be run with --no-deps and --no-build-isolation",
        msg_count=1,
    )


@pytest.mark.parametrize(
    "file,",
    [
        "pip_install_args/command_missing_args_multi.yaml",
    ],
)
def test_pip_install_args_command_missing_args_multi(file: str) -> None:
    assert_lint_messages(
        recipe_file=file,
        lint_check="pip_install_args",
        msg_title="should be run with --no-deps and --no-build-isolation",
        msg_count=3,
    )


@pytest.mark.parametrize(
    "file,",
    [
        "pip_install_args/command_valid_multi.yaml",
    ],
)
def test_pip_install_args_command_valid_multi(file: str) -> None:
    assert_no_lint_message(recipe_file=file, lint_check="pip_install_args")


@pytest.mark.parametrize(
    "file,script_file,msg_count",
    [
        ("pip_install_args/no_command.yaml", "build.sh", 1),
        ("pip_install_args/script_command.yaml", "build_script.sh", 1),
        ("pip_install_args/script_command_multi.yaml", "build_output.sh", 3),
        ("pip_install_args/script_command_multi_missing_one.yaml", "build_output.sh", 2),
    ],
)
def test_pip_install_args_invalid_script(file: str, script_file: str, msg_count: int, recipe_dir: Path) -> None:
    test_file = recipe_dir / script_file
    test_file.write_text("{{ PYTHON }} -m pip install .\n")
    assert_lint_messages(
        recipe_file=file,
        lint_check="pip_install_args",
        msg_title="should be run with --no-deps and --no-build-isolation",
        msg_count=msg_count,
        feedstock_dir=recipe_dir.parent,
    )


def test_python_build_tools_in_host_all_in_host() -> None:
    """
    This is the ideal case with no errors.
    """
    assert_no_lint_message(
        recipe_file="python_build_tools_in_host/all_in_host.yaml",
        lint_check="python_build_tools_in_host",
    )


def test_python_build_tools_in_host_some_in_build() -> None:
    """
    This case tests python build tools being in build, which is invalid.
    """
    assert_lint_messages(
        recipe_file="python_build_tools_in_host/some_in_build.yaml",
        lint_check="python_build_tools_in_host",
        msg_title="Python build tools should be in the host section",
        msg_count=3,
    )


def test_python_build_tools_in_host_some_in_run() -> None:
    """
    This case tests python build tools being in run, which is invalid.
    """
    assert_lint_messages(
        recipe_file="python_build_tools_in_host/some_in_run.yaml",
        lint_check="python_build_tools_in_host",
        msg_title="Python build tools should be in the host section",
        msg_count=3,
    )


def test_python_build_tools_in_host_some_in_build_and_run() -> None:
    """
    This case tests python build tools being in build and run, which is invalid.
    """
    assert_lint_messages(
        recipe_file="python_build_tools_in_host/some_in_build_and_run.yaml",
        lint_check="python_build_tools_in_host",
        msg_title="Python build tools should be in the host section",
        msg_count=6,
    )


def test_cython_needs_compiler_no_cython_no_compiler() -> None:
    """
    This case tests no cython and no compiler, which is valid.
    """
    assert_no_lint_message(
        recipe_file="cython_needs_compiler/no_cython_no_compiler.yaml",
        lint_check="cython_needs_compiler",
    )


def test_cython_needs_compiler_output_cython_top_level_compiler() -> None:
    """
    This case tests a cython dependency in an output and the compiler at the top level, which is valid.
    """
    assert_no_lint_message(
        recipe_file="cython_needs_compiler/output_cython_top_level_compiler.yaml",
        lint_check="cython_needs_compiler",
    )


def test_cython_needs_compiler_output_cython_output_compiler() -> None:
    """
    This case tests a cython dependency in an output and the compiler in the output, which is valid.
    """
    assert_no_lint_message(
        recipe_file="cython_needs_compiler/output_cython_output_compiler.yaml",
        lint_check="cython_needs_compiler",
    )


def test_cython_needs_compiler_output_cython_output_compiler_in_host() -> None:
    """
    This case tests a cython dependency in an output and the compiler in the output's host, which is invalid.
    """
    assert_lint_messages(
        recipe_file="cython_needs_compiler/output_cython_output_compiler_in_host.yaml",
        lint_check="cython_needs_compiler",
        msg_title="Cython generates C code",
        msg_count=1,
    )


def test_cython_needs_compiler_output_cython_top_level_cpp_compiler() -> None:
    """
    This case tests a cython dependency in an output and a c++ compiler at the top level, which is invalid.
    """
    assert_lint_messages(
        recipe_file="cython_needs_compiler/output_cython_top_level_cpp_compiler.yaml",
        lint_check="cython_needs_compiler",
        msg_title="Cython generates C code",
        msg_count=1,
    )


@pytest.mark.parametrize(
    "file",
    [
        "avoid_noarch/avoid_noarch_multi_output_no_noarch.yaml",
    ],
)
def test_avoid_noarch_no_noarch(file: str) -> None:
    """
    This case tests a multi-output recipe with no noarch:python.
    """
    assert_no_lint_message(
        recipe_file=file,
        lint_check="avoid_noarch",
    )


@pytest.mark.parametrize(
    "file",
    [
        "avoid_noarch/avoid_noarch_top_level_and_output_noarch.yaml",
    ],
)
def test_avoid_noarch_top_level_and_output_noarch(file: str) -> None:
    """
    This case tests a recipe with noarch:python at the top level and in an output.
    """
    assert_lint_messages(
        recipe_file=file,
        lint_check="avoid_noarch",
        msg_title="noarch: python packages should be avoided",
        msg_count=2,
    )


@pytest.mark.parametrize("file,", ["patch_unnecessary/no_patch_deps.yaml"])
def test_patch_unnecessary_no_patch_deps(file: str) -> None:
    """
    This case tests a recipe with no patch dependencies, which is valid.
    """
    assert_no_lint_message(
        recipe_file=file,
        lint_check="patch_unnecessary",
    )


@pytest.mark.parametrize(
    "file,",
    [
        "patch_unnecessary/patch_deps_in_build.yaml",
        "patch_unnecessary/patch_deps_in_host.yaml",
    ],
)
def test_patch_unnecessary_with_patch_deps(file: str) -> None:
    """
    This case tests a recipe with patch dependencies in the build or host section, which is invalid.
    """
    assert_lint_messages(
        recipe_file=file,
        lint_check="patch_unnecessary",
        msg_title="patch should not be in the requirements section",
        msg_count=1,
    )


@pytest.mark.parametrize(
    "file,",
    [
        "patch_unnecessary/patch_deps_in_build_no_patches.yaml",
        "patch_unnecessary/patch_deps_in_host_no_patches.yaml",
    ],
)
def test_patch_unnecessary_with_patch_deps_without_patches(file: str) -> None:
    """
    This case tests a recipe with patch dependencies in the build or host section without patches, which is invalid.
    """
    assert_lint_messages(
        recipe_file=file,
        lint_check="patch_unnecessary",
        msg_title="patch should not be in the requirements section",
        msg_count=1,
    )


def test_has_run_test_and_commands_good_cmd(base_yaml: str, tmpdir: Path) -> None:
    yaml_str = (
        base_yaml
        + """
        test:
          commands:
            - pip check
        """
    )
    lint_check = "has_run_test_and_commands"
    messages = check_dir(lint_check, tmpdir, yaml_str)
    assert len(messages) == 0


def test_has_run_test_and_commands_good_script(base_yaml: str, recipe_dir: Path) -> None:
    lint_check = "has_run_test_and_commands"
    for script in ["run_test.sh", "run_test.bat"]:
        test_file = recipe_dir / script
        test_file.write_text("pip check\n")
    messages = check_dir(lint_check, recipe_dir.parent, base_yaml)
    assert len(messages) == 0


def test_has_run_test_and_commands_good_cmd_multi(base_yaml: str, tmpdir: Path) -> None:
    yaml_str = (
        base_yaml
        + """
        outputs:
          - name: output1
            test:
              commands:
                - pip check
          - name: output2
            test:
              commands:
                - pip check
        """
    )
    lint_check = "has_run_test_and_commands"
    messages = check_dir(lint_check, tmpdir, yaml_str)
    assert len(messages) == 0


def test_has_run_test_and_commands_good_script_multi(base_yaml: str, tmpdir: Path) -> None:
    yaml_str = (
        base_yaml
        + """
        outputs:
          - name: output1
            test:
              script: test_module.sh
          - name: output2
            test:
              script: test_module2.sh
        """
    )
    lint_check = "has_run_test_and_commands"
    messages = check_dir(lint_check, tmpdir, yaml_str)
    assert len(messages) == 0


def test_has_run_test_and_commands_bad(base_yaml: str, recipe_dir: Path) -> None:
    yaml_str = (
        base_yaml
        + """
        test:
          commands:
            - pip check
        """
    )
    lint_check = "has_run_test_and_commands"
    for script in ["run_test.sh", "run_test.bat"]:
        test_file = recipe_dir / script
        test_file.write_text("pip check\n")
    messages = check_dir(lint_check, recipe_dir.parent, yaml_str)
    assert len(messages) == 1 and "Test commands are not executed" in messages[0].title


def test_has_run_test_and_commands_bad_multi(base_yaml: str, tmpdir: Path) -> None:
    yaml_str = (
        base_yaml
        + """
        outputs:
          - name: output1
            test:
              commands:
                - pip check
              script: test_module.sh
          - name: output2
            test:
              commands:
                - pip check
              script: test_module2.sh
        """
    )
    lint_check = "has_run_test_and_commands"
    messages = check_dir(lint_check, tmpdir, yaml_str)
    assert len(messages) == 2 and all("Test commands are not executed" in msg.title for msg in messages)


def test_missing_imports_or_run_test_py_good_imports(base_yaml: str) -> None:
    yaml_str = (
        base_yaml
        + """
        requirements:
          host:
            - python
        test:
          imports:
            - module
        """
    )
    lint_check = "missing_imports_or_run_test_py"
    messages = check(lint_check, yaml_str)
    assert len(messages) == 0


def test_missing_imports_or_run_test_py_good_pypi(base_yaml: str) -> None:
    yaml_str = (
        base_yaml
        + """
        source:
          url: https://pypi.io/packages/source/D/Django/Django-4.1.tar.gz
        test:
          imports:
            - module
        """
    )
    lint_check = "missing_imports_or_run_test_py"
    messages = check(lint_check, yaml_str)
    assert len(messages) == 0


def test_missing_imports_or_run_test_py_good_script(base_yaml: str, recipe_dir: Path) -> None:
    yaml_str = (
        base_yaml
        + """
        requirements:
          host:
            - python
        """
    )
    lint_check = "missing_imports_or_run_test_py"
    test_file = recipe_dir / "run_test.py"
    test_file.write_text("import module\n")
    messages = check_dir(lint_check, recipe_dir.parent, yaml_str)
    assert len(messages) == 0


def test_missing_imports_or_run_test_py_good_multi(base_yaml: str) -> None:
    yaml_str = (
        base_yaml
        + """
        outputs:
          - name: output1
            requirements:
              host:
                - python
            test:
              imports:
                - module1
          - name: output2
            requirements:
              host:
                - python
            test:
              script: test_output2.py
        """
    )
    lint_check = "missing_imports_or_run_test_py"
    messages = check(lint_check, yaml_str)
    assert len(messages) == 0


def test_missing_imports_or_run_test_py_good_multi_pypi(base_yaml: str) -> None:
    yaml_str = (
        base_yaml
        + """
        source:
          url: https://pypi.io/packages/source/D/Django/Django-4.1.tar.gz
        outputs:
          - name: output1
            test:
              imports:
                - module1
          - name: output2
            test:
              script: test_output2.py
        """
    )
    lint_check = "missing_imports_or_run_test_py"
    messages = check(lint_check, yaml_str)
    assert len(messages) == 0


def test_missing_imports_or_run_test_py_bad(base_yaml: str) -> None:
    yaml_str = (
        base_yaml
        + """
        requirements:
          host:
            - python
        """
    )
    lint_check = "missing_imports_or_run_test_py"
    messages = check(lint_check, yaml_str)
    assert len(messages) == 1 and "Python packages require imports" in messages[0].title


def test_missing_imports_or_run_test_py_bad_pypi(base_yaml: str) -> None:
    yaml_str = (
        base_yaml
        + """
        source:
          url: https://pypi.io/packages/source/D/Django/Django-4.1.tar.gz
        test:
        """
    )
    lint_check = "missing_imports_or_run_test_py"
    messages = check(lint_check, yaml_str)
    assert len(messages) == 1 and "Python packages require imports" in messages[0].title


def test_missing_imports_or_run_test_py_bad_multi(base_yaml: str) -> None:
    yaml_str = (
        base_yaml
        + """
        outputs:
          - name: output1
            requirements:
              host:
                - python
          - name: output2
            requirements:
              host:
                - python
        """
    )
    lint_check = "missing_imports_or_run_test_py"
    messages = check(lint_check, yaml_str)
    assert len(messages) == 2 and all("Python packages require imports" in msg.title for msg in messages)


def test_missing_imports_or_run_test_py_bad_multi_pypi(base_yaml: str) -> None:
    yaml_str = (
        base_yaml
        + """
        source:
          url: https://pypi.io/packages/source/D/Django/Django-4.1.tar.gz
        outputs:
          - name: output1
            test:
          - name: output2
            test:
        """
    )
    lint_check = "missing_imports_or_run_test_py"
    messages = check(lint_check, yaml_str)
    assert len(messages) == 2 and all("Python packages require imports" in msg.title for msg in messages)


def test_missing_pip_check_url_good(base_yaml: str) -> None:
    yaml_str = (
        base_yaml
        + """
        source:
          url: https://pypi.io/packages/source/D/Django/Django-4.1.tar.gz
        test:
          commands:
            - pip check
        """
    )
    lint_check = "missing_pip_check"
    messages = check(lint_check, yaml_str)
    assert len(messages) == 0


def test_missing_pip_check_url_bad(base_yaml: str) -> None:
    yaml_str = (
        base_yaml
        + """
        source:
          url: https://pypi.io/packages/source/D/Django/Django-4.1.tar.gz
        """
    )
    lint_check = "missing_pip_check"
    messages = check(lint_check, yaml_str)
    assert len(messages) == 1 and "pip check should be present" in messages[0].title


# This test covers part of the is_pypi_source function
def test_missing_pip_check_url_list_bad(base_yaml: str) -> None:
    yaml_str = (
        base_yaml
        + """
        source:
          - url: https://github.com/joblib/joblib/archive/1.1.1.tar.gz
          - url: https://pypi.io/packages/source/D/Django/Django-4.1.tar.gz
        """
    )
    lint_check = "missing_pip_check"
    messages = check(lint_check, yaml_str)
    assert len(messages) == 1 and "pip check should be present" in messages[0].title


def test_missing_pip_check_pip_install_cmd_good(base_yaml: str) -> None:
    yaml_str = (
        base_yaml
        + """
        source:
          url: https://github.com/joblib/joblib/archive/1.1.1.tar.gz
        build:
          script: {{ PYTHON }} -m pip install .
        test:
          commands:
            - pip check
        """
    )
    lint_check = "missing_pip_check"
    messages = check(lint_check, yaml_str)
    assert len(messages) == 0


def test_missing_pip_check_pip_install_cmd_good_list(base_yaml: str) -> None:
    yaml_str = (
        base_yaml
        + """
        source:
          url: https://github.com/joblib/joblib/archive/1.1.1.tar.gz
        build:
          script:
            - {{ PYTHON }} -m pip install .
        test:
          commands:
            - pip check
        """
    )
    lint_check = "missing_pip_check"
    messages = check(lint_check, yaml_str)
    assert len(messages) == 0


def test_missing_pip_check_pip_install_cmd_good_multi(base_yaml: str) -> None:
    yaml_str = (
        base_yaml
        + """
        source:
          url: https://github.com/joblib/joblib/archive/1.1.1.tar.gz
        outputs:
          - name: output1
          - name: output2
            script: {{ PYTHON }} -m pip install .
            test:
              commands:
                - pip check
        """
    )
    lint_check = "missing_pip_check"
    messages = check(lint_check, yaml_str)
    assert len(messages) == 0


def test_missing_pip_check_pip_install_cmd_good_multi_list(base_yaml: str) -> None:
    yaml_str = (
        base_yaml
        + """
        source:
          url: https://github.com/joblib/joblib/archive/1.1.1.tar.gz
        outputs:
          - name: output1
          - name: output2
            script:
              - {{ PYTHON }} -m pip install .
            test:
              commands:
                - pip check
        """
    )
    lint_check = "missing_pip_check"
    messages = check(lint_check, yaml_str)
    assert len(messages) == 0


def test_missing_pip_check_pip_install_script_good(base_yaml: str, recipe_dir: Path) -> None:
    yaml_str = (
        base_yaml
        + """
        source:
          url: https://github.com/joblib/joblib/archive/1.1.1.tar.gz
        build:
          script: {{ PYTHON }} -m pip install .
        """
    )
    lint_check = "missing_pip_check"
    test_file = recipe_dir / "run_test.sh"
    test_file.write_text("pip check\n")
    messages = check_dir(lint_check, recipe_dir.parent, yaml_str)
    assert len(messages) == 0


def test_missing_pip_check_pip_install_script_good_list(base_yaml: str, recipe_dir: Path) -> None:
    yaml_str = (
        base_yaml
        + """
        source:
          url: https://github.com/joblib/joblib/archive/1.1.1.tar.gz
        build:
          script:
            - {{ PYTHON }} -m pip install .
        """
    )
    lint_check = "missing_pip_check"
    test_file = recipe_dir / "run_test.sh"
    test_file.write_text("pip check\n")
    messages = check_dir(lint_check, recipe_dir.parent, yaml_str)
    assert len(messages) == 0


def test_missing_pip_check_pip_install_script_good_multi(base_yaml: str, recipe_dir: Path) -> None:
    yaml_str = (
        base_yaml
        + """
        source:
          url: https://github.com/joblib/joblib/archive/1.1.1.tar.gz
        outputs:
          - name: output1
          - name: output2
            script: {{ PYTHON }} -m pip install .
            test:
              script: test_output.sh
        """
    )
    lint_check = "missing_pip_check"
    test_file = recipe_dir / "test_output.sh"
    test_file.write_text("pip check\n")
    messages = check_dir(lint_check, recipe_dir.parent, yaml_str)
    assert len(messages) == 0


def test_missing_pip_check_pip_install_script_good_multi_list(base_yaml: str, recipe_dir: Path) -> None:
    yaml_str = (
        base_yaml
        + """
        source:
          url: https://github.com/joblib/joblib/archive/1.1.1.tar.gz
        outputs:
          - name: output1
          - name: output2
            script:
              - {{ PYTHON }} -m pip install .
            test:
              script: test_output.sh
        """
    )
    lint_check = "missing_pip_check"
    test_file = recipe_dir / "test_output.sh"
    test_file.write_text("pip check\n")
    messages = check_dir(lint_check, recipe_dir.parent, yaml_str)
    assert len(messages) == 0


def test_missing_pip_check_pip_install_missing_bad(base_yaml: str) -> None:
    yaml_str = (
        base_yaml
        + """
        source:
          url: https://github.com/joblib/joblib/archive/1.1.1.tar.gz
        build:
          script: {{ PYTHON }} -m pip install .
        """
    )
    lint_check = "missing_pip_check"
    messages = check(lint_check, yaml_str)
    assert len(messages) == 1 and "pip check should be present" in messages[0].title


def test_missing_pip_check_pip_install_missing_bad_list(base_yaml: str) -> None:
    yaml_str = (
        base_yaml
        + """
        source:
          url: https://github.com/joblib/joblib/archive/1.1.1.tar.gz
        build:
          script:
            - {{ PYTHON }} -m pip install .
        """
    )
    lint_check = "missing_pip_check"
    messages = check(lint_check, yaml_str)
    assert len(messages) == 1 and "pip check should be present" in messages[0].title


def test_missing_pip_check_pip_install_missing_bad_multi(base_yaml: str) -> None:
    yaml_str = (
        base_yaml
        + """
        source:
          url: https://github.com/joblib/joblib/archive/1.1.1.tar.gz
        outputs:
          - name: output1
            script: {{ PYTHON }} -m pip install .
          - name: output2
            script: {{ PYTHON }} -m pip install .
        """
    )
    lint_check = "missing_pip_check"
    messages = check(lint_check, yaml_str)
    assert len(messages) == 2 and all("pip check should be present" in msg.title for msg in messages)


def test_missing_pip_check_pip_install_missing_bad_multi_list(base_yaml: str) -> None:
    yaml_str = (
        base_yaml
        + """
        source:
          url: https://github.com/joblib/joblib/archive/1.1.1.tar.gz
        outputs:
          - name: output1
            script:
              - {{ PYTHON }} -m pip install .
          - name: output2
            script: {{ PYTHON }} -m pip install .
        """
    )
    lint_check = "missing_pip_check"
    messages = check(lint_check, yaml_str)
    assert len(messages) == 2 and all("pip check should be present" in msg.title for msg in messages)


def test_missing_pip_check_pip_install_cmd_bad(base_yaml: str) -> None:
    yaml_str = (
        base_yaml
        + """
        source:
          url: https://github.com/joblib/joblib/archive/1.1.1.tar.gz
        build:
          script: {{ PYTHON }} -m pip install .
        test:
          commands:
            - other_test_command
        """
    )
    lint_check = "missing_pip_check"
    messages = check(lint_check, yaml_str)
    assert len(messages) == 1 and "pip check should be present" in messages[0].title


def test_missing_pip_check_pip_install_cmd_bad_list(base_yaml: str) -> None:
    yaml_str = (
        base_yaml
        + """
        source:
          url: https://github.com/joblib/joblib/archive/1.1.1.tar.gz
        build:
          script:
            - {{ PYTHON }} -m pip install .
        test:
          commands:
            - other_test_command
        """
    )
    lint_check = "missing_pip_check"
    messages = check(lint_check, yaml_str)
    assert len(messages) == 1 and "pip check should be present" in messages[0].title


def test_missing_pip_check_pip_install_cmd_bad_multi(base_yaml: str) -> None:
    yaml_str = (
        base_yaml
        + """
        source:
          url: https://github.com/joblib/joblib/archive/1.1.1.tar.gz
        outputs:
          - name: output1
            script: {{ PYTHON }} -m pip install .
            test:
              commands:
                - other_test_command
          - name: output2
            script: {{ PYTHON }} -m pip install .
            test:
              commands:
                - other_test_command
        """
    )
    lint_check = "missing_pip_check"
    messages = check(lint_check, yaml_str)
    assert len(messages) == 2 and all("pip check should be present" in msg.title for msg in messages)


def test_missing_pip_check_pip_install_cmd_bad_multi_list(base_yaml: str) -> None:
    yaml_str = (
        base_yaml
        + """
        source:
          url: https://github.com/joblib/joblib/archive/1.1.1.tar.gz
        outputs:
          - name: output1
            script:
              - {{ PYTHON }} -m pip install .
            test:
              commands:
                - other_test_command
          - name: output2
            script: {{ PYTHON }} -m pip install .
            test:
              commands:
                - other_test_command
        """
    )
    lint_check = "missing_pip_check"
    messages = check(lint_check, yaml_str)
    assert len(messages) == 2 and all("pip check should be present" in msg.title for msg in messages)


def test_missing_pip_check_pip_install_script_bad(base_yaml: str, recipe_dir: Path) -> None:
    yaml_str = (
        base_yaml
        + """
        source:
          url: https://github.com/joblib/joblib/archive/1.1.1.tar.gz
        build:
          script: {{ PYTHON }} -m pip install .
        """
    )
    lint_check = "missing_pip_check"
    test_file = recipe_dir / "run_test.sh"
    test_file.write_text("other_test_command\n")
    messages = check_dir(lint_check, recipe_dir.parent, yaml_str)
    assert len(messages) == 1 and "pip check should be present" in messages[0].title


def test_missing_pip_check_pip_install_script_bad_list(base_yaml: str, recipe_dir: Path) -> None:
    yaml_str = (
        base_yaml
        + """
        source:
          url: https://github.com/joblib/joblib/archive/1.1.1.tar.gz
        build:
          script:
            - {{ PYTHON }} -m pip install .
        """
    )
    lint_check = "missing_pip_check"
    test_file = recipe_dir / "run_test.sh"
    test_file.write_text("other_test_command\n")
    messages = check_dir(lint_check, recipe_dir.parent, yaml_str)
    assert len(messages) == 1 and "pip check should be present" in messages[0].title


def test_missing_pip_check_pip_install_script_bad_multi(base_yaml: str, recipe_dir: Path) -> None:
    yaml_str = (
        base_yaml
        + """
        source:
          url: https://github.com/joblib/joblib/archive/1.1.1.tar.gz
        outputs:
          - name: output1
            script: {{ PYTHON }} -m pip install .
            test:
              script: test_output.sh
          - name: output2
            script: {{ PYTHON }} -m pip install .
            test:
              script: test_output.sh
        """
    )
    lint_check = "missing_pip_check"
    test_file = recipe_dir / "test_output.sh"
    test_file.write_text("other_test_command\n")
    messages = check_dir(lint_check, recipe_dir.parent, yaml_str)
    assert len(messages) == 2 and all("pip check should be present" in msg.title for msg in messages)


def test_missing_pip_check_pip_install_script_bad_multi_list(base_yaml: str, recipe_dir: Path) -> None:
    yaml_str = (
        base_yaml
        + """
        source:
          url: https://github.com/joblib/joblib/archive/1.1.1.tar.gz
        outputs:
          - name: output1
            script:
              - {{ PYTHON }} -m pip install .
            test:
              script: test_output.sh
          - name: output2
            script: {{ PYTHON }} -m pip install .
            test:
              script: test_output.sh
        """
    )
    lint_check = "missing_pip_check"
    test_file = recipe_dir / "test_output.sh"
    test_file.write_text("other_test_command\n")
    messages = check_dir(lint_check, recipe_dir.parent, yaml_str)
    assert len(messages) == 2 and all("pip check should be present" in msg.title for msg in messages)


def test_missing_test_requirement_pip_missing(base_yaml: str) -> None:
    yaml_str = (
        base_yaml
        + """
        source:
          url: https://pypi.io/packages/source/D/Django/Django-4.1.tar.gz
        """
    )
    lint_check = "missing_test_requirement_pip"
    messages = check(lint_check, yaml_str)
    assert len(messages) == 0


def test_missing_test_requirement_pip_missing_multi(base_yaml: str) -> None:
    yaml_str = (
        base_yaml
        + """
        source:
          url: https://pypi.io/packages/source/D/Django/Django-4.1.tar.gz
        outputs:
          - name: output1
          - name: output2
        """
    )
    lint_check = "missing_test_requirement_pip"
    messages = check(lint_check, yaml_str)
    assert len(messages) == 0


def test_missing_test_requirement_pip_script_missing(base_yaml: str, recipe_dir: Path) -> None:
    yaml_str = (
        base_yaml
        + """
        source:
          url: https://pypi.io/packages/source/D/Django/Django-4.1.tar.gz
        """
    )
    lint_check = "missing_test_requirement_pip"
    test_file = recipe_dir / "run_test.sh"
    test_file.write_text("other_test_command\n")
    messages = check_dir(lint_check, recipe_dir.parent, yaml_str)
    assert len(messages) == 0


def test_missing_test_requirement_pip_script_missing_multi(base_yaml: str, recipe_dir: Path) -> None:
    yaml_str = (
        base_yaml
        + """
        source:
          url: https://pypi.io/packages/source/D/Django/Django-4.1.tar.gz
        outputs:
          - name: output1
          - name: output2
            test:
              script: test_output.sh
        """
    )
    lint_check = "missing_test_requirement_pip"
    test_file = recipe_dir / "test_output.sh"
    test_file.write_text("other_test_command\n")
    messages = check_dir(lint_check, recipe_dir.parent, yaml_str)
    assert len(messages) == 0


def test_missing_test_requirement_pip_cmd_good(base_yaml: str) -> None:
    yaml_str = (
        base_yaml
        + """
        source:
          url: https://pypi.io/packages/source/D/Django/Django-4.1.tar.gz
        test:
          commands:
            - pip check
          requires:
            - pip
        """
    )
    lint_check = "missing_test_requirement_pip"
    messages = check(lint_check, yaml_str)
    assert len(messages) == 0


def test_missing_test_requirement_pip_cmd_good_multi(base_yaml: str) -> None:
    yaml_str = (
        base_yaml
        + """
        source:
          url: https://pypi.io/packages/source/D/Django/Django-4.1.tar.gz
        outputs:
          - name: output1
            test:
              commands:
                - pip check
              requires:
                - pip
          - name: output2
            test:
              commands:
                - pip check
              requires:
                - pip
        """
    )
    lint_check = "missing_test_requirement_pip"
    messages = check(lint_check, yaml_str)
    assert len(messages) == 0


def test_missing_test_requirement_pip_script_good(base_yaml: str, recipe_dir: Path) -> None:
    yaml_str = (
        base_yaml
        + """
        source:
          url: https://pypi.io/packages/source/D/Django/Django-4.1.tar.gz
        test:
          requires:
            - pip
        """
    )
    lint_check = "missing_test_requirement_pip"
    test_file = recipe_dir / "run_test.sh"
    test_file.write_text("pip check\n")
    messages = check_dir(lint_check, recipe_dir.parent, yaml_str)
    assert len(messages) == 0


def test_missing_test_requirement_pip_script_good_multi(base_yaml: str, recipe_dir: Path) -> None:
    yaml_str = (
        base_yaml
        + """
        source:
          url: https://pypi.io/packages/source/D/Django/Django-4.1.tar.gz
        outputs:
          - name: output1
          - name: output2
            test:
              script: test_output.sh
              requires:
                - pip
        """
    )
    lint_check = "missing_test_requirement_pip"
    test_file = recipe_dir / "test_output.sh"
    test_file.write_text("pip check\n")
    messages = check_dir(lint_check, recipe_dir.parent, yaml_str)
    assert len(messages) == 0


def test_missing_test_requirement_pip_cmd_bad(base_yaml: str) -> None:
    yaml_str = (
        base_yaml
        + """
        source:
          url: https://pypi.io/packages/source/D/Django/Django-4.1.tar.gz
        test:
          commands:
            - pip check
        """
    )
    lint_check = "missing_test_requirement_pip"
    messages = check(lint_check, yaml_str)
    assert len(messages) == 1 and "pip is required" in messages[0].title


def test_missing_test_requirement_pip_cmd_bad_multi(base_yaml: str) -> None:
    yaml_str = (
        base_yaml
        + """
        source:
          url: https://pypi.io/packages/source/D/Django/Django-4.1.tar.gz
        outputs:
          - name: output1
            test:
              commands:
                - pip check
          - name: output2
            test:
              commands:
                - pip check
        """
    )
    lint_check = "missing_test_requirement_pip"
    messages = check(lint_check, yaml_str)
    assert len(messages) == 2 and all("pip is required" in msg.title for msg in messages)


def test_missing_test_requirement_pip_script_bad(base_yaml: str, recipe_dir: Path) -> None:
    yaml_str = (
        base_yaml
        + """
        source:
          url: https://pypi.io/packages/source/D/Django/Django-4.1.tar.gz
        """
    )
    lint_check = "missing_test_requirement_pip"
    test_file = recipe_dir / "run_test.sh"
    test_file.write_text("pip check\n")
    messages = check_dir(lint_check, recipe_dir.parent, yaml_str)
    assert len(messages) == 1 and "pip is required" in messages[0].title


def test_missing_test_requirement_pip_script_bad_multi(base_yaml: str, recipe_dir: Path) -> None:
    yaml_str = (
        base_yaml
        + """
        source:
          url: https://pypi.io/packages/source/D/Django/Django-4.1.tar.gz
        outputs:
          - name: output1
            test:
              script: test_output.sh
          - name: output2
            test:
              script: test_output.sh
        """
    )
    lint_check = "missing_test_requirement_pip"
    test_file = recipe_dir / "test_output.sh"
    test_file.write_text("pip check\n")
    messages = check_dir(lint_check, recipe_dir.parent, yaml_str)
    assert len(messages) == 2 and all("pip is required" in msg.title for msg in messages)


def test_missing_python_url_good(base_yaml: str) -> None:
    yaml_str = (
        base_yaml
        + """
        source:
          url: https://pypi.io/packages/source/D/Django/Django-4.1.tar.gz
        requirements:
          host:
            - python
          run:
            - python
        """
    )
    lint_check = "missing_python"
    messages = check(lint_check, yaml_str)
    assert len(messages) == 0


def test_missing_python_url_bad(base_yaml: str) -> None:
    yaml_str = (
        base_yaml
        + """
        source:
          url: ttps://pypi.io/packages/source/D/Django/Django-4.1.tar.gz
        """
    )
    lint_check = "missing_python"
    messages = check(lint_check, yaml_str)
    assert len(messages) == 2 and all("python should be present" in m.title for m in messages)


def test_missing_python_pip_install_good(base_yaml: str) -> None:
    yaml_str = (
        base_yaml
        + """
        source:
          url: https://github.com/joblib/joblib/archive/1.1.1.tar.gz
        build:
          script: {{ PYTHON }} -m pip install .
        requirements:
          host:
            - python
          run:
            - python
        """
    )
    lint_check = "missing_python"
    messages = check(lint_check, yaml_str)
    assert len(messages) == 0


def test_missing_python_pip_install_good_list(base_yaml: str) -> None:
    yaml_str = (
        base_yaml
        + """
        source:
          url: https://github.com/joblib/joblib/archive/1.1.1.tar.gz
        build:
          script:
            - {{ PYTHON }} -m pip install .
        requirements:
          host:
            - python
          run:
            - python
        """
    )
    lint_check = "missing_python"
    messages = check(lint_check, yaml_str)
    assert len(messages) == 0


def test_missing_python_pip_install_good_multi(base_yaml: str) -> None:
    yaml_str = (
        base_yaml
        + """
        source:
          url: https://github.com/joblib/joblib/archive/1.1.1.tar.gz
        outputs:
          - name: output1
            script: {{ PYTHON }} -m pip install .
            requirements:
              host:
                - python
              run:
                - python
          - name: output2
            script: {{ PYTHON }} -m pip install .
            requirements:
              host:
                - python
              run:
                - python
        """
    )
    lint_check = "missing_python"
    messages = check(lint_check, yaml_str)
    assert len(messages) == 0


def test_missing_python_pip_install_good_multi_list(base_yaml: str) -> None:
    yaml_str = (
        base_yaml
        + """
        source:
          url: https://github.com/joblib/joblib/archive/1.1.1.tar.gz
        outputs:
          - name: output1
            script:
              - {{ PYTHON }} -m pip install .
            requirements:
              host:
                - python
              run:
                - python
          - name: output2
            script: {{ PYTHON }} -m pip install .
            requirements:
              host:
                - python
              run:
                - python
        """
    )
    lint_check = "missing_python"
    messages = check(lint_check, yaml_str)
    assert len(messages) == 0


def test_missing_python_pip_install_bad(base_yaml: str) -> None:
    yaml_str = (
        base_yaml
        + """
        source:
          url: https://github.com/joblib/joblib/archive/1.1.1.tar.gz
        build:
          script: {{ PYTHON }} -m pip install .
        """
    )
    lint_check = "missing_python"
    messages = check(lint_check, yaml_str)
    assert len(messages) == 2 and all("python should be present" in m.title for m in messages)


def test_missing_python_pip_install_bad_list(base_yaml: str) -> None:
    yaml_str = (
        base_yaml
        + """
        source:
          url: https://github.com/joblib/joblib/archive/1.1.1.tar.gz
        build:
          script:
            - {{ PYTHON }} -m pip install .
        """
    )
    lint_check = "missing_python"
    messages = check(lint_check, yaml_str)
    assert len(messages) == 2 and all("python should be present" in m.title for m in messages)


def test_missing_python_pip_install_bad_multi(base_yaml: str) -> None:
    yaml_str = (
        base_yaml
        + """
        source:
          url: https://github.com/joblib/joblib/archive/1.1.1.tar.gz
        outputs:
          - name: output1
            script: {{ PYTHON }} -m pip install .
          - name: output2
            script: {{ PYTHON }} -m pip install .
        """
    )
    lint_check = "missing_python"
    messages = check(lint_check, yaml_str)
    assert len(messages) == 4 and all("python should be present" in m.title for m in messages)


def test_missing_python_pip_install_bad_multi_list(base_yaml: str) -> None:
    yaml_str = (
        base_yaml
        + """
        source:
          url: https://github.com/joblib/joblib/archive/1.1.1.tar.gz
        outputs:
          - name: output1
            script:
              - {{ PYTHON }} -m pip install .
          - name: output2
            script: {{ PYTHON }} -m pip install .
        """
    )
    lint_check = "missing_python"
    messages = check(lint_check, yaml_str)
    assert len(messages) == 4 and all("python should be present" in m.title for m in messages)


def test_remove_python_pinning_good(base_yaml: str) -> None:
    yaml_str = (
        base_yaml
        + """
        requirements:
          host:
            - python
          run:
            - python
        """
    )
    lint_check = "remove_python_pinning"
    messages = check(lint_check, yaml_str)
    assert len(messages) == 0


def test_remove_python_pinning_good_multi(base_yaml: str) -> None:
    yaml_str = (
        base_yaml
        + """
        outputs:
          - name: output1
            requirements:
              host:
                - python
              run:
                - python
          - name: output2
            requirements:
              host:
                - python
              run:
                - python
        """
    )
    lint_check = "remove_python_pinning"
    messages = check(lint_check, yaml_str)
    assert len(messages) == 0


def test_remove_python_pinning_bad(base_yaml: str) -> None:
    yaml_str = (
        base_yaml
        + """
        requirements:
          host:
            - python >=3.8
          run:
            - python >=3.8
        """
    )
    lint_check = "remove_python_pinning"
    messages = check(lint_check, yaml_str)
    assert len(messages) == 2 and all("python deps should not be constrained" in m.title for m in messages)


def test_remove_python_pinning_bad_multi(base_yaml: str) -> None:
    yaml_str = (
        base_yaml
        + """
        outputs:
          - name: output1
            requirements:
              host:
                - python >=3.8
              run:
                - python >=3.8
          - name: output2
            requirements:
              host:
                - python >=3.8
              run:
                - python >=3.8
        """
    )
    lint_check = "remove_python_pinning"
    messages = check(lint_check, yaml_str)
    assert len(messages) == 4 and all("python deps should not be constrained" in m.title for m in messages)


@pytest.mark.parametrize(
    "file",
    [
        "no_git_on_windows/no_git.yaml",
        "no_git_on_windows/git_w_selector.yaml",
    ],
)
def test_no_git_on_windows_git_absent(file: str) -> None:
    """
    This test checks files that do not contain git on Windows.
    Either through actual absence or appropriate use of selectors.
    """
    assert_no_lint_message(
        recipe_file=file,
        lint_check="no_git_on_windows",
        arch="win-64",
    )


def test_no_git_on_windows_git_present() -> None:
    """
    This test checks a file that do contains git on Windows since
    the necessary selectors weren't used.
    """
    assert_lint_messages(
        recipe_file="no_git_on_windows/git_present.yaml",
        lint_check="no_git_on_windows",
        msg_title="git should not be used as a dependency on Windows",
        msg_count=1,
        arch="win-64",
    )


def test_gui_app_good(base_yaml: str) -> None:
    lint_check = "gui_app"
    messages = check(lint_check, base_yaml)
    assert len(messages) == 0


@pytest.mark.parametrize(
    "gui",
    (
        "enaml",
        "glue-core",
        "glueviz",
        "jupyterhub",
        "jupyterlab",
        "orange3",
        "pyqt",
        "qt3dstudio",
        "qtcreator",
        "qtpy",
        "spyder",
        "wxpython",
    ),
)
def test_gui_app_bad(base_yaml: str, gui: str) -> None:
    lint_check = "gui_app"
    yaml_str = (
        base_yaml
        + f"""
        requirements:
          run:
            - {gui}
        """
    )
    messages = check(lint_check, yaml_str)
    assert len(messages) == 1 and "GUI application" in messages[0].title


def test_cbc_dep_in_run_missing_from_host_good(base_yaml: str) -> None:
    yaml_str = (
        base_yaml
        + """
        requirements:
            host:
              - python
              - hdf5
            run:
              - python
              - hdf5
        """
    )
    lint_check = "cbc_dep_in_run_missing_from_host"
    messages = check(lint_check, yaml_str)
    assert len(messages) == 0


def test_cbc_dep_in_run_missing_from_host_good_multi(base_yaml: str) -> None:
    yaml_str = (
        base_yaml
        + """
        outputs:
          - name: output1
            requirements:
              host:
                - python
                - hdf5
              run:
                - python
                - hdf5
          - name: output2
            requirements:
              host:
                - python
                - hdf5
              run:
                - python
                - hdf5
        """
    )
    lint_check = "cbc_dep_in_run_missing_from_host"
    messages = check(lint_check, yaml_str)
    assert len(messages) == 0


def test_cbc_dep_in_run_missing_from_host_bad(base_yaml: str) -> None:
    yaml_str = (
        base_yaml
        + """
        requirements:
            host:
              - python
            run:
              - python
              - hdf5
        """
    )
    lint_check = "cbc_dep_in_run_missing_from_host"
    messages = check(lint_check, yaml_str, "linux-64", {"hdf5": "1.2.3"})
    assert len(messages) == 1


def test_cbc_dep_in_run_missing_from_host_bad_multi(base_yaml: str) -> None:
    yaml_str = (
        base_yaml
        + """
        outputs:
          - name: output1
            requirements:
              host:
                - python
              run:
                - python
                - hdf5
          - name: output2
            requirements:
              host:
                - python
              run:
                - python
                - hdf5
        """
    )
    lint_check = "cbc_dep_in_run_missing_from_host"
    messages = check(lint_check, yaml_str, "linux-64", {"hdf5": "1.2.3"})
    assert len(messages) == 2


def test_potentially_bad_ignore_run_exports_good(base_yaml: str) -> None:
    yaml_str = (
        base_yaml
        + """

        build:
          ignore_run_exports:
            - bb
        requirements:
            host:
              - aa
        """
    )
    lint_check = "potentially_bad_ignore_run_exports"
    messages = check(lint_check, yaml_str)
    assert len(messages) == 0


def test_potentially_bad_ignore_run_exports_good_multi(base_yaml: str) -> None:
    yaml_str = (
        base_yaml
        + """

        outputs:
          - name: output1
            build:
              ignore_run_exports:
                - bb
            requirements:
              host:
                - aa
        """
    )
    lint_check = "potentially_bad_ignore_run_exports"
    messages = check(lint_check, yaml_str)
    assert len(messages) == 0


def test_potentially_bad_ignore_run_exports_bad(base_yaml: str) -> None:
    yaml_str = (
        base_yaml
        + """

        build:
          ignore_run_exports:
            - aa
        requirements:
            host:
              - aa
        """
    )
    lint_check = "potentially_bad_ignore_run_exports"
    messages = check(lint_check, yaml_str)
    assert len(messages) == 1


def test_potentially_bad_ignore_run_exports_bad_multi(base_yaml: str) -> None:
    yaml_str = (
        base_yaml
        + """

        outputs:
          - name: output1
            build:
              ignore_run_exports:
                - aa
            requirements:
              host:
                - aa
        """
    )
    lint_check = "potentially_bad_ignore_run_exports"
    messages = check(lint_check, yaml_str)
    assert len(messages) == 1<|MERGE_RESOLUTION|>--- conflicted
+++ resolved
@@ -390,7 +390,6 @@
 @pytest.mark.parametrize(
     "file,",
     [
-<<<<<<< HEAD
         "msys2_must_be_in_build/all_in_build.yaml",
         "msys2_must_be_in_build/all_in_build_multi.yaml",
         "msys2_must_be_in_build/all_in_host_and_run_exception.yaml",
@@ -437,7 +436,12 @@
     msg_title = [f"The build tool {tool} is not in the build section" for tool in msys2_tools]
     assert_lint_messages(
         recipe_file=file, lint_check="msys2_must_be_in_build", msg_title=msg_title, msg_count=msg_count
-=======
+    )
+
+
+@pytest.mark.parametrize(
+    "file,",
+    [
         "m2w64_must_be_updated_to_ucrt64/all_ucrt64.yaml",
     ],
 )
@@ -507,7 +511,6 @@
         lint_check="m2_must_be_updated_to_msys2",
         msg_title=msg_title,
         msg_count=len(m2_tools),
->>>>>>> b2e07545
     )
 
 
