--- conflicted
+++ resolved
@@ -5,23 +5,11 @@
 if __name__ == "__main__":
     config = utils.load_config("./config.yaml")
 
-<<<<<<< HEAD
-    # TODO: figure out distinction between recipe_folder and recipe, 
-    # and whether such a distinction is useful for us
-    recipe_folder = f"{sys.argv[1]}"
-=======
     aggregate_folder = f"{sys.argv[1]}"
-    recipe_folder = f"{aggregate_folder}/{sys.argv[2]}-feedstock/recipe/"
->>>>>>> 5ea0d75c
-    recipes = [recipe_folder]
+    recipes = [f"{aggregate_folder}/{sys.argv[2]}-feedstock/recipe/"]
     linter = lint.Linter(config, aggregate_folder, None, True)
     result = linter.lint(recipes)
     messages = linter.get_messages()
-<<<<<<< HEAD
-=======
-    #pdb.set_trace()
-    print(linter.get_report())
->>>>>>> 5ea0d75c
 
     if messages:
         print("The following problems have been found:\n")
