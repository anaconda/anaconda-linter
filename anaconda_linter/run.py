import os
import sys
<<<<<<< HEAD

import lint
=======
>>>>>>> fd8c25b4
import utils
import argparse
import textwrap

from typing import List


def parseArguments(argv: list[str]) -> argparse.Namespace:
    def checkPath(value):
        if not os.path.isdir(value):
            raise argparse.ArgumentTypeError("The specified directory does not exist")
        return os.path.abspath(value)

    parser = argparse.ArgumentParser(prog="anaconda-lint",
        formatter_class=argparse.RawDescriptionHelpFormatter,
        epilog=textwrap.dedent('''\
                anaconda-lint:
                Performs linting on conda recipes.'''))
    parser.add_argument("aggregatePath",
        type=checkPath,
        help="Location of the aggregate directory.")
    parser.add_argument("feedstockDir",
        help="Feedstock directory, located inside the aggregate directory.")
    parser.add_argument("-v", "--verbose",
        action="store_true",
        help="Enable verbose output. This displays all of the checks that the linter is running.")

<<<<<<< HEAD
# from typing import List

=======
    return parser.parse_args(argv)
>>>>>>> fd8c25b4

if __name__ == "__main__":
    config_file = os.path.abspath(os.path.dirname(__file__) + "/config.yaml")
    config = utils.load_config(config_file)

<<<<<<< HEAD
    aggregate_folder = f"{sys.argv[1]}"
    recipes = [f"{aggregate_folder}/{sys.argv[2]}-feedstock/recipe/"]
    linter = lint.Linter(config, aggregate_folder, None, True)
    result = linter.lint(recipes, "linux-64")
=======
    args = vars(parseArguments(sys.argv[1:]))
    aggregatePath = args['aggregatePath']
    recipes = [f"{aggregatePath}/{args['feedstockDir']}/recipe/"]
    linter = lint.Linter(config, aggregatePath, args['verbose'], None, True)
    result = linter.lint(recipes, 'linux-64')
>>>>>>> fd8c25b4
    messages = linter.get_messages()

    if messages:
        print("The following problems have been found:\n")
        print(linter.get_report())

    if not result:
        print("All checks OK")
    elif result == lint.WARNING:
        print("Warnings were found")
    else:
        sys.exit("Errors were found")<|MERGE_RESOLUTION|>--- conflicted
+++ resolved
@@ -1,15 +1,11 @@
 import os
 import sys
-<<<<<<< HEAD
 
 import lint
-=======
->>>>>>> fd8c25b4
 import utils
+
 import argparse
 import textwrap
-
-from typing import List
 
 
 def parseArguments(argv: list[str]) -> argparse.Namespace:
@@ -32,29 +28,17 @@
         action="store_true",
         help="Enable verbose output. This displays all of the checks that the linter is running.")
 
-<<<<<<< HEAD
-# from typing import List
+    return parser.parse_args(argv)
 
-=======
-    return parser.parse_args(argv)
->>>>>>> fd8c25b4
 
 if __name__ == "__main__":
     config_file = os.path.abspath(os.path.dirname(__file__) + "/config.yaml")
     config = utils.load_config(config_file)
-
-<<<<<<< HEAD
-    aggregate_folder = f"{sys.argv[1]}"
-    recipes = [f"{aggregate_folder}/{sys.argv[2]}-feedstock/recipe/"]
-    linter = lint.Linter(config, aggregate_folder, None, True)
-    result = linter.lint(recipes, "linux-64")
-=======
     args = vars(parseArguments(sys.argv[1:]))
     aggregatePath = args['aggregatePath']
     recipes = [f"{aggregatePath}/{args['feedstockDir']}/recipe/"]
     linter = lint.Linter(config, aggregatePath, args['verbose'], None, True)
     result = linter.lint(recipes, 'linux-64')
->>>>>>> fd8c25b4
     messages = linter.get_messages()
 
     if messages:
