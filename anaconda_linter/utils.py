--- conflicted
+++ resolved
@@ -1,12 +1,8 @@
 """
 Utility Functions and Classes
-<<<<<<< HEAD
-
-This module collects small pieces of code used throughout :py:mod:`anaconda_linter`.
-=======
+
 This module collects small pieces of code used throughout
-:py:mod:`bioconda_utils`.
->>>>>>> e74b2c32
+:py:mod:`anaconda_linter`.
 """
 
 import fnmatch
@@ -16,15 +12,6 @@
 import queue
 import subprocess as sp
 import sys
-<<<<<<< HEAD
-import queue
-import glob
-import urllib
-from pathlib import Path
-
-from threading import Thread
-=======
->>>>>>> e74b2c32
 from functools import partial
 from multiprocessing import Pool
 from pathlib import Path
