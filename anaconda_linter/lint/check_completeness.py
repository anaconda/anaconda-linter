--- conflicted
+++ resolved
@@ -54,19 +54,13 @@
             number: 0
     """
 
-<<<<<<< HEAD
+
     def check_recipe(self, recipe: Recipe) -> None:
         reader: Final = RecipeReader(recipe.dump())
 
         contains_value: Final = reader.contains_value("/build/number/")
         if not contains_value:
             self.message(section="build", data=recipe)
-=======
-    def check_recipe_legacy(self, recipe: Recipe) -> None:
-        if not recipe.get("build/number", ""):
-            self.message(section="build")
->>>>>>> 3d8575d0
-
 
 class missing_package_name(LintCheck):
     """
