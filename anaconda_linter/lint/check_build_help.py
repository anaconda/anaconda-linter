--- conflicted
+++ resolved
@@ -383,18 +383,12 @@
                 problem_paths.add(dep.path)
 
 
-<<<<<<< HEAD
 class m2w64_must_be_updated_to_ucrt64(LintCheck):
     """
     The m2w64-* package {} should be updated to ucrt64-*.
 
     Exception:
     - m2w64-toolchain -> ucrt64-gcc-toolchain
-=======
-class m2_must_be_updated_to_msys2(LintCheck):
-    """
-    The m2-* package {} should be updated to msys2-*.
->>>>>>> c047f7f3
     """
 
     def check_recipe(self, recipe_name: str, arch_name: str, recipe: RecipeReaderDeps) -> None:
@@ -404,11 +398,25 @@
         problem_paths: set[str] = set()
         for output in all_deps:
             for dep in all_deps[output]:
-<<<<<<< HEAD
                 if dep.path in problem_paths or not dep.data.name.startswith("m2w64-"):
-=======
+                    continue
+                self.message(dep.data.name, section=dep.path)
+                problem_paths.add(dep.path)
+
+
+class m2_must_be_updated_to_msys2(LintCheck):
+    """
+    The m2-* package {} should be updated to msys2-*.
+    """
+
+    def check_recipe(self, recipe_name: str, arch_name: str, recipe: RecipeReaderDeps) -> None:
+        all_deps: Final = self._get_all_dependencies(recipe)
+        if all_deps is None:
+            return
+        problem_paths: set[str] = set()
+        for output in all_deps:
+            for dep in all_deps[output]:
                 if dep.path in problem_paths or not (dep.data.name.startswith("m2-") or dep.data.name == "posix"):
->>>>>>> c047f7f3
                     continue
                 self.message(dep.data.name, section=dep.path)
                 problem_paths.add(dep.path)
