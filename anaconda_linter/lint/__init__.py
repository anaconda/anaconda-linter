"""Recipe Linter

Writing additional checks
~~~~~~~~~~~~~~~~~~~~~~~~~

Lint checks are defined in :py:mod:`bioconda_utils.lint.checks` as
subclasses of `LintCheck`. It might be easiest to have a look at that
module and the already existing checks and go from there.

Briefly, each class becomes a check by:

- The class name becomes the name of the check in the documentation
  and when skipping lints. The convention is to use lower case
  separated by underscore.

- The docstring is used to describe the check on the command line,
  on Github when the check fails and in the documentation.

  The first line is considered a title or one line summary used where
  a brief description is needed. The remainder is a long desription
  and should include brief help on how to fix the detected issue.

- The class property ``severity`` defaults to ``ERROR`` but can be
  set to ``INFO`` or ``WARNING`` for informative checks that
  should not cause linting to fail.

- The class property ``requires`` may contain a list of other check
  classes that are required to have passed before this check is
  executed. Use this to avoid duplicate errors presented, or to
  ensure that asumptions made by your check are met by the recipe.

- Each class is instantiated once per linting run. Do slow preparation
  work in the constructor. E.g. the `recipe_in_blocklist` check
  loads and parses the blocklist here.

- As each recipe is linted, your check will get called on three
  functions: `check_recipe <LintCheck.check_recipe>`, `check_deps
  <LintCheck.check_deps>` and `check_source <LintCheck.check_source>`.

  The first is simply passed the `Recipe` object, which you can use to
  inspect the recipe in question. The latter two are for convenience
  and performance. The ``check_deps`` call receives a mapping of
  all dependencies mentioned in the recipe to a list of locations
  in which the dependency occurred. E.g.::

    {'setuptools': ['requirements/run',
                    'outputs/0/requirements/run']}

  The ``check_sources`` is called for each source listed in the
  recipe, whether ``source:`` is a dict or a source, eliminating the
  need to repeat handling of these two cases in each check. The value
  ``source`` passed is a dictionary of the source, the value
  ``section`` a path to the source section.

- When a check encounters an issue, it should use ``self.message()`` to
  record the issue. The message is commonly modified with a path in
  the meta data to point to the part of the ``meta.yaml`` that lead to
  the error. This will be used to position annotations on github.

  If a check never calls ``self.message()``, it is assumed to have
  passed (=no errors generated).

  You can also provide an alternate filename (``fname``) and/or
  specify the line number directly (``line``).



Module Autodocs
~~~~~~~~~~~~~~~

.. rubric:: Environment Variables

.. envvar:: LINT_SKIP

   If set, will be parsed instead of the most recent commit. To skip
   checks for specific recipes, add strings of the following form::

       [lint skip <check_name> for <recipe_name>]


.. autosummary::
   :toctree:

   check_build_help
   check_completeness
   check_deprecation
   check_noarch
   check_policy
   check_repo
   check_syntax

"""

import abc
import importlib
import inspect
import logging
import os
import pkgutil
import re
from collections import defaultdict
from enum import IntEnum
from typing import Any, Dict, List, NamedTuple, Set, Tuple

import networkx as nx

import recipe as _recipe
import utils

logger = logging.getLogger(__name__)


class Severity(IntEnum):
    """Severities for lint checks"""

    #: Checks of this severity are purely informational
    INFO = 10

    #: Checks of this severity indicate possible problems
    WARNING = 20

    #: Checks of this severity must be fixed and will fail a recipe.
    ERROR = 30


INFO = Severity.INFO
WARNING = Severity.WARNING
ERROR = Severity.ERROR


class LintMessage(NamedTuple):
    """Message issued by LintChecks"""

    #: The recipe this message refers to
    recipe: _recipe.Recipe

    #: The check issuing the message
    check: "LintCheck"

    #: The severity of the message
    severity: Severity = ERROR

    #: Message title to be presented to user
    title: str = ""

    #: Message body to be presented to user
    body: str = ""

    #: Line at which problem begins
    start_line: int = 0

    #: Line at which problem ends
    end_line: int = 0

    #: Name of file in which error was found
    fname: str = "meta.yaml"

    #: Whether the problem can be auto fixed
    canfix: bool = False

    def get_level(self):
        """Return level string as required by github"""
        if self.severity < WARNING:
            return "notice"
        if self.severity < ERROR:
            return "warning"
        return "failure"


class LintCheckMeta(abc.ABCMeta):
    """Meta class for lint checks

    Handles registry
    """

    registry: List["LintCheck"] = []

    def __new__(
        cls, name: str, bases: Tuple[type, ...], namespace: Dict[str, Any], **kwargs
    ) -> type:
        """Creates LintCheck classes"""
        typ = super().__new__(cls, name, bases, namespace, **kwargs)
        if name != "LintCheck":  # don't register base class
            cls.registry.append(typ)
        return typ

    def __str__(cls):
        return cls.__name__


_checks_loaded = False


def get_checks():
    """Loads and returns the available lint checks"""
    global _checks_loaded
    if not _checks_loaded:
        for _loader, name, _ispkg in pkgutil.iter_modules(__path__):
            if name.startswith("check_"):
                importlib.import_module(__name__ + "." + name)
        _checks_loaded = True
    return LintCheckMeta.registry


class LintCheck(metaclass=LintCheckMeta):
    """Base class for lint checks"""

    #: Severity of this check. Only ERROR causes a lint failure.
    severity: Severity = ERROR

    #: Checks that must have passed for this check to be executed.
    requires: List["LintCheck"] = []

    def __init__(self, _linter: "Linter") -> None:
        #: Messages collected running tests
        self.messages: List[LintMessage] = []
        #: Recipe currently being checked
        self.recipe: _recipe.Recipe = None
        #: Whether we are supposed to fix
        self.try_fix: bool = False

    def __str__(self):
        return self.__class__.__name__

    def run(self, recipe: _recipe.Recipe, fix: bool = False) -> List[LintMessage]:
        """Run the check on a recipe. Called by Linter

        Args:
          recipe: The recipe to be linted
          fix: Whether to attempt to fix the recipe
        """
        self.messages: List[LintMessage] = []
        self.recipe: _recipe.Recipe = recipe
        self.try_fix = fix

        # Run general checks
        self.check_recipe(recipe)

        # Run per source checks
        source = recipe.get("source", None)
        if isinstance(source, dict):
            self.check_source(source, "source")
        elif isinstance(source, list):
            for num, src in enumerate(source):
                self.check_source(src, f"source/{num}")

        # Run depends checks
        self.check_deps(recipe.get_deps_dict())

        return self.messages

    def check_recipe(self, recipe: _recipe.Recipe) -> None:
        """Execute check on recipe

        Override this method in subclasses, using ``self.message()``
        to issue `LintMessage` as failures are encountered.

        Args:
          recipe: The recipe under test.
        """

    def check_source(self, source: Dict, section: str) -> None:
        """Execute check on each source

        Args:
          source: Dictionary containing the source section
          section: Path to the section. Can be ``source`` or
                   ``source/0`` (1,2,3...).
        """

    def check_deps(self, deps: Dict[str, List[str]]) -> None:
        """Execute check on recipe dependencies

        Example format for **deps**::

            {
              'setuptools': ['requirements/run',
                             'outputs/0/requirements/run/1'],
              'compiler_cxx': ['requirements/build/0']
            }

        You can use the values in the list directly as ``section``
        parameter to ``self.message()``.

        Args:
          deps: Dictionary mapping requirements occurring in the recipe
                to their locations within the recipe.
        """

    def fix(self, message, data) -> LintMessage:
        """Attempt to fix the problem"""

    def message(
        self, section: str = None, fname: str = None, line: int = None, data: Any = None
    ) -> None:
        """Add a message to the lint results

        Also calls `fix` if we are supposed to be fixing.

        Args:
          section: If specified, a lint location within the recipe
                   meta.yaml pointing to this section/subsection will
                   be added to the message
          fname: If specified, the message will apply to this file, rather than the
                 recipe meta.yaml
          line: If specified, sets the line number for the message directly
          data: Data to be passed to `fix`. If check can fix, set this to
                something other than None.
        """
        message = self.make_message(self.recipe, section, fname, line, data is not None)
        if data is not None and self.try_fix and self.fix(message, data):
            return
        self.messages.append(message)

    @classmethod
    def make_message(
        cls,
        recipe: _recipe.Recipe,
        section: str = None,
        fname: str = None,
        line=None,
        canfix: bool = False,
    ) -> LintMessage:
        """Create a LintMessage

        Args:
          section: If specified, a lint location within the recipe
                   meta.yaml pointing to this section/subsection will
                   be added to the message
          fname: If specified, the message will apply to this file, rather than the
                 recipe meta.yaml
          line: If specified, sets the line number for the message directly
        """
        doc = inspect.getdoc(cls)
        doc = doc.replace("::", ":").replace("``", "`")
        title, _, body = doc.partition("\n")
        if section:
            try:
                sl, sc, el, ec = recipe.get_raw_range(section)
            except KeyError:
                # TODO: Look into this - sc is not used
                sl, sc, el, ec = 1, 1, 1, 1  # noqa: F841
            if ec == 0:
                el = el - 1
            start_line = sl
            end_line = el
        else:
            start_line = end_line = line or 0

        if not fname:
            fname = recipe.path

        return LintMessage(
            recipe=recipe,
            check=cls,
            severity=cls.severity,
            title=title.strip(),
            body=body,
            fname=fname,
            start_line=start_line,
            end_line=end_line,
            canfix=canfix,
        )


class linter_failure(LintCheck):
    """An unexpected exception was raised during linting

    Please file an issue at the conda-lint repo
    """


class duplicate_key_in_meta_yaml(LintCheck):
    """The recipe meta.yaml contains a duplicate key

    This is invalid YAML, as it's unclear what the structure should
    become. Please merge the two offending sections
    """


class missing_version_or_name(LintCheck):
    """The recipe is missing name and/or version

    Please make sure the recipe has at least::

      package:
        name: package_name
        version: 0.12.34
    """


class empty_meta_yaml(LintCheck):
    """The recipe has an empty meta.yaml!?

    Please check if you forgot to commit its contents.
    """


class missing_build(LintCheck):
    """The recipe is missing a build section.

    Please add::

      build:
        number: 0
    """


class unknown_selector(LintCheck):
    """The recipe failed to parse due to selector lines

    Please request help from conda-lint.
    """


class missing_meta_yaml(LintCheck):
    """The recipe is missing a meta.yaml file

    Most commonly, this is because the file was accidentally
    named ``meta.yml``. If so, rename it to ``meta.yaml``.
    """


class conda_render_failure(LintCheck):
    """The recipe was not understood by conda-build

    Please request help from cconda-lint.
    """


class jinja_render_failure(LintCheck):
    """The recipe could not be rendered by Jinja2

    Check if you are missing quotes or curly braces in Jinja2 template
    expressions. (The parts with ``{{ something }}`` or ``{% set
    var="value" %}``).
    """


class unknown_check(LintCheck):
    """Something went wrong inside the linter

    Please request help from conda-lint.
    """


#: Maps `_recipe.RecipeError` to `LintCheck`
recipe_error_to_lint_check = {
    _recipe.DuplicateKey: duplicate_key_in_meta_yaml,
    _recipe.MissingKey: missing_version_or_name,
    _recipe.EmptyRecipe: empty_meta_yaml,
    _recipe.MissingBuild: missing_build,
    _recipe.HasSelector: unknown_selector,
    _recipe.MissingMetaYaml: missing_meta_yaml,
    _recipe.CondaRenderFailure: conda_render_failure,
    _recipe.RenderFailure: jinja_render_failure,
}


class Linter:
    """Lint executor

    Arguments:
      config: Configuration dict as provided by `utils.load_config()`.
      recipe_folder: Folder which recipes are located.
      exclude: List of function names in ``registry`` to skip globally.
               When running on CI, this will be merged with anything
               else detected from the commit message or LINT_SKIP
               environment variable using the special string "[skip
               lint <function name> for <recipe name>]". While those
               other mechanisms define skipping on a recipe-specific
               basis, this argument can be used to skip tests for all
               recipes. Use sparingly.
      nocatch: Don't catch exceptions in lint checks and turn them into
               linter_error lint messages. Used by tests.
    """
<<<<<<< HEAD

    def __init__(
        self,
        config: Dict,
        recipe_folder: str,
        exclude: List[str] = None,
        nocatch: bool = False,
    ) -> None:
=======
    def __init__(self, config: Dict, recipe_folder: str, verbose: bool,
                 exclude: List[str] = None, nocatch: bool=False) ->None:
>>>>>>> fd8c25b4
        self.config = config
        self.recipe_folder = recipe_folder
        self.skip = self.load_skips()
        self.exclude = exclude or []
        self.nocatch = nocatch
        self.verbose = verbose
        self._messages = []

        dag = nx.DiGraph()
        dag.add_nodes_from(str(check) for check in get_checks())
        dag.add_edges_from(
            (str(check), str(check_dep)) for check in get_checks() for check_dep in check.requires
        )
        self.checks_dag = dag

        try:
            self.checks_ordered = reversed(list(nx.topological_sort(dag)))
        except nx.NetworkXUnfeasible:
            raise RuntimeError("Cycle in LintCheck requirements!")
        self.reload_checks()

    def reload_checks(self):
        self.check_instances = {str(check): check(self) for check in get_checks()}

    def get_blocklist(self) -> Set[str]:
        """Loads the blocklist as per linter configuration"""
        return utils.get_blocklist(self.config, self.recipe_folder)

    def get_messages(self) -> List[LintMessage]:
        """Returns the lint messages collected during linting"""
        return self._messages

    def clear_messages(self):
        """Clears the lint messages stored in linter"""
        self._messages = []

    def get_report(self) -> str:
        return "\n".join(
            f"{msg.severity.name}: {msg.fname}:{msg.end_line}: {msg.check}: {msg.title}"
            for msg in self.get_messages()
        )

    def load_skips(self):
        """Parses lint skips

        If :envvar:`LINT_SKIP` or the most recent commit contains ``[
        lint skip <check_name> for <recipe_name> ]``, that particular
        check will be skipped.

        """
        skip_dict = defaultdict(list)

        commit_message = ""
        if "LINT_SKIP" in os.environ:
            # Allow overwriting of commit message
            commit_message = os.environ["LINT_SKIP"]
        elif os.path.exists(".git"):
            # Obtain commit message from last commit.
            commit_message = utils.run(
                ["git", "log", "--format=%B", "-n", "1"], mask=False, loglevel=0
            ).stdout

        skip_re = re.compile(r"\[\s*lint skip (?P<func>\w+) for (?P<recipe>.*?)\s*\]")
        to_skip = skip_re.findall(commit_message)

        for func, recipe in to_skip:
            skip_dict[recipe].append(func)
        return skip_dict

    def lint(self, recipe_names: List[str], arch_name: str = "linux-64", fix: bool = False) -> bool:
        """Run linter on multiple recipes

        Lint messages are collected in the linter. They can be retrieved
        with `get_messages` and the list cleared with `clear_messages`.

        Args:
          recipe_names: List of names of recipes to lint
          fix: Whether checks should attempt to fix detected issues

        Returns:
          True if issues with errors were found

        """
        for recipe_name in utils.tqdm(sorted(recipe_names)):
            try:
                msgs = self.lint_one(recipe_name, arch_name=arch_name, fix=fix)
            except Exception:
                if self.nocatch:
                    raise
                logger.exception("Unexpected exception in lint")
                recipe = _recipe.Recipe(recipe_name, self.recipe_folder)
                msgs = [linter_failure.make_message(recipe=recipe)]
            self._messages.extend(msgs)

        result = 0
        for message in self._messages:
            if message.severity == ERROR:
                result = ERROR
                break
            elif message.severity == WARNING:
                result = WARNING

        return result

    def lint_one(
        self, recipe_name: str, arch_name: str = "linux-64", fix: bool = False
    ) -> List[LintMessage]:
        """Run the linter on a single recipe

        Args:
          recipe_name: Nname of recipe to lint
          arch_name: Architecture to consider
          fix: Whether checks should attempt to fix detected issues

        Returns:
          List of collected messages
        """

        try:
            recipe = _recipe.Recipe.from_file(
                self.recipe_folder, recipe_name, self.config[arch_name]
            )
        except _recipe.RecipeError as exc:
            recipe = _recipe.Recipe(recipe_name, self.recipe_folder)
            check_cls = recipe_error_to_lint_check.get(exc.__class__, linter_failure)
            return [check_cls.make_message(recipe=recipe, line=getattr(exc, "line"))]

        # collect checks to skip
        checks_to_skip = set(self.skip[recipe_name])
        checks_to_skip.update(self.exclude)
        if isinstance(recipe.get("extra/skip-lints", []), list):
            # If they are not, the extra_skip_lints_not_list check
            # will be found and issued.
            checks_to_skip.update(recipe.get("extra/skip-lints", []))

        # also skip dependent checks
        for check in list(checks_to_skip):
            if check not in self.checks_dag:
                logger.error("Skipping unknown check %s", check)
                continue
            for check_dep in nx.ancestors(self.checks_dag, check):
                if check_dep not in checks_to_skip:
                    logger.info("Disabling %s because %s is disabled", check_dep, check)
                checks_to_skip.add(check_dep)

        # run checks
        messages = []
        for check in self.checks_ordered:
            if str(check) in checks_to_skip:
                if self.verbose:
                    print("Skipping check: " + check)
                continue

            if self.verbose:
                print("Running check: " + check)

            try:
                res = self.check_instances[check].run(recipe, fix)
            except Exception:
                if self.nocatch:
                    raise
                logger.exception("Unexpected exception in lint_one")
                res = [
                    LintMessage(
                        recipe=recipe,
                        check=check,
                        severity=ERROR,
                        title="Check raised an unexpected exception",
                    )
                ]

            if res:  # skip checks depending on failed checks
                checks_to_skip.update(nx.ancestors(self.checks_dag, str(check)))
            messages.extend(res)

        if fix and recipe.is_modified():
            with open(recipe.path, "w", encoding="utf-8") as fdes:
                fdes.write(recipe.dump())

        for message in messages:
            logger.debug("Found: %s", message)

        return messages<|MERGE_RESOLUTION|>--- conflicted
+++ resolved
@@ -474,7 +474,6 @@
       nocatch: Don't catch exceptions in lint checks and turn them into
                linter_error lint messages. Used by tests.
     """
-<<<<<<< HEAD
 
     def __init__(
         self,
@@ -483,10 +482,6 @@
         exclude: List[str] = None,
         nocatch: bool = False,
     ) -> None:
-=======
-    def __init__(self, config: Dict, recipe_folder: str, verbose: bool,
-                 exclude: List[str] = None, nocatch: bool=False) ->None:
->>>>>>> fd8c25b4
         self.config = config
         self.recipe_folder = recipe_folder
         self.skip = self.load_skips()
