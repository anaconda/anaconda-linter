"""Recipe Linter

Writing additional checks
~~~~~~~~~~~~~~~~~~~~~~~~~

Lint checks are defined in :py:mod:`bioconda_utils.lint.checks` as
subclasses of `LintCheck`. It might be easiest to have a look at that
module and the already existing checks and go from there.

Briefly, each class becomes a check by:

- The class name becomes the name of the check in the documentation
  and when skipping lints. The convention is to use lower case
  separated by underscore.

- The docstring is used to describe the check on the command line,
  on Github when the check fails and in the documentation.

  The first line is considered a title or one line summary used where
  a brief description is needed. The remainder is a long desription
  and should include brief help on how to fix the detected issue.

- The input property ``severity`` defaults to ``ERROR`` but can be
  set to ``INFO`` or ``WARNING`` for informative checks that
  should not cause linting to fail.

- The class property ``requires`` may contain a list of other check
  classes that are required to have passed before this check is
  executed. Use this to avoid duplicate errors presented, or to
  ensure that asumptions made by your check are met by the recipe.

- Each class is instantiated once per linting run. Do slow preparation
  work in the constructor. E.g. the `recipe_in_blocklist` check
  loads and parses the blocklist here.

- As each recipe is linted, your check will get called on three
  functions: `check_recipe <LintCheck.check_recipe>`, `check_deps
  <LintCheck.check_deps>` and `check_source <LintCheck.check_source>`.

  The first is simply passed the `Recipe` object, which you can use to
  inspect the recipe in question. The latter two are for convenience
  and performance. The ``check_deps`` call receives a mapping of
  all dependencies mentioned in the recipe to a list of locations
  in which the dependency occurred. E.g.::

    {'setuptools': ['requirements/run',
                    'outputs/0/requirements/run']}

  The ``check_sources`` is called for each source listed in the
  recipe, whether ``source:`` is a dict or a source, eliminating the
  need to repeat handling of these two cases in each check. The value
  ``source`` passed is a dictionary of the source, the value
  ``section`` a path to the source section.

- When a check encounters an issue, it should use ``self.message()`` to
  record the issue. The message is commonly modified with a path in
  the meta data to point to the part of the ``meta.yaml`` that lead to
  the error. This will be used to position annotations on github.

  If a check never calls ``self.message()``, it is assumed to have
  passed (=no errors generated).

  You can also provide an alternate filename (``fname``) and/or
  specify the line number directly (``line``).



Module Autodocs
~~~~~~~~~~~~~~~

.. rubric:: Environment Variables

.. autosummary::
   :toctree:

   check_build_help
   check_completeness
   check_spdx
   check_syntax
   check_url

"""

import abc
import importlib
import inspect
import logging
import pkgutil
from enum import IntEnum
from typing import Any, Dict, List, NamedTuple, Tuple

import networkx as nx

from .. import recipe as _recipe

logger = logging.getLogger(__name__)


class Severity(IntEnum):
    """Severities for lint checks"""

    #: Checks of this severity are purely informational
    INFO = 10

    #: Checks of this severity indicate possible problems
    WARNING = 20

    #: Checks of this severity must be fixed and will fail a recipe.
    ERROR = 30


INFO = Severity.INFO
WARNING = Severity.WARNING
ERROR = Severity.ERROR

SEVERITY_DEFAULT = ERROR
SEVERITY_MIN_DEFAULT = INFO


class LintMessage(NamedTuple):
    """Message issued by LintChecks"""

    #: The recipe this message refers to
    recipe: _recipe.Recipe

    #: The check issuing the message
    check: "LintCheck"

    #: The severity of the message
    severity: Severity = SEVERITY_DEFAULT

    #: Message title to be presented to user
    title: str = ""

    #: Message body to be presented to user
    body: str = ""

    #: Line at which problem begins
    start_line: int = 0

    #: Line at which problem ends
    end_line: int = 0

    #: Name of file in which error was found
    fname: str = "meta.yaml"

    #: Whether the problem can be auto fixed
    canfix: bool = False

    def get_level(self):
        """Return level string as required by github"""
        if self.severity < WARNING:
            return "notice"
        if self.severity < ERROR:
            return "warning"
        return "failure"

    def __eq__(self, other):
        return (
            self.check == other.check
            and self.severity == other.severity
            and self.title == other.title
            and self.body == other.body
            and self.start_line == other.start_line
            and self.end_line == other.end_line
            and self.fname == other.fname
        )

    def __hash__(self):
        return hash(
            (
                self.check,
                self.severity,
                self.title,
                self.body,
                self.start_line,
                self.end_line,
                self.fname,
            )
        )


class LintCheckMeta(abc.ABCMeta):
    """Meta class for lint checks

    Handles registry
    """

    registry: List["LintCheck"] = []

    def __new__(
        cls, name: str, bases: Tuple[type, ...], namespace: Dict[str, Any], **kwargs
    ) -> type:
        """Creates LintCheck classes"""
        typ = super().__new__(cls, name, bases, namespace, **kwargs)
        if name != "LintCheck":  # don't register base class
            cls.registry.append(typ)
        return typ

    def __str__(cls):
        return cls.__name__


_checks_loaded = False


def get_checks():
    """Loads and returns the available lint checks"""
    global _checks_loaded
    if not _checks_loaded:
        for _loader, name, _ispkg in pkgutil.iter_modules(__path__):
            if name.startswith("check_"):
                importlib.import_module(__name__ + "." + name)
        _checks_loaded = True
    return LintCheckMeta.registry


class LintCheck(metaclass=LintCheckMeta):
    """Base class for lint checks"""

    #: Checks that must have passed for this check to be executed.
    requires: List["LintCheck"] = []

    def __init__(self, _linter: "Linter") -> None:
        #: Messages collected running tests
        self.messages: List[LintMessage] = []
        #: Recipe currently being checked
        self.recipe: _recipe.Recipe = None
        #: Whether we are supposed to fix
        self.try_fix: bool = False

    def __str__(self):
        return self.__class__.__name__

    def run(self, recipe: _recipe.Recipe, fix: bool = False) -> List[LintMessage]:
        """Run the check on a recipe. Called by Linter

        Args:
          recipe: The recipe to be linted
          fix: Whether to attempt to fix the recipe
        """
        self.messages: List[LintMessage] = []
        self.recipe: _recipe.Recipe = recipe
        self.try_fix = fix

        # Run general checks
        self.check_recipe(recipe)

        # Run per source checks
        source = recipe.get("source", None)
        if isinstance(source, dict):
            self.check_source(source, "source")
        elif isinstance(source, list):
            for num, src in enumerate(source):
                self.check_source(src, f"source/{num}")

        # Run depends checks
        self.check_deps(recipe.get_deps_dict())

        return self.messages

    def check_recipe(self, recipe: _recipe.Recipe) -> None:
        """Execute check on recipe

        Override this method in subclasses, using ``self.message()``
        to issue `LintMessage` as failures are encountered.

        Args:
          recipe: The recipe under test.
        """

    def check_source(self, source: Dict, section: str) -> None:
        """Execute check on each source

        Args:
          source: Dictionary containing the source section
          section: Path to the section. Can be ``source`` or
                   ``source/0`` (1,2,3...).
        """

    def check_deps(self, deps: Dict[str, List[str]]) -> None:
        """Execute check on recipe dependencies

        Example format for **deps**::

            {
              'setuptools': ['requirements/run',
                             'outputs/0/requirements/run/1'],
              'compiler_cxx': ['requirements/build/0']
            }

        You can use the values in the list directly as ``section``
        parameter to ``self.message()``.

        Args:
          deps: Dictionary mapping requirements occurring in the recipe
                to their locations within the recipe.
        """

    def fix(self, message, data) -> LintMessage:
        """Attempt to fix the problem"""

    def message(
        self,
        section: str = None,
        severity: Severity = SEVERITY_DEFAULT,
        fname: str = None,
        line: int = None,
        data: Any = None,
    ) -> None:
        """Add a message to the lint results

        Also calls `fix` if we are supposed to be fixing.

        Args:
          section: If specified, a lint location within the recipe
                   meta.yaml pointing to this section/subsection will
                   be added to the message
          severity: The severity level of the message.
          fname: If specified, the message will apply to this file, rather than the
                 recipe meta.yaml
          line: If specified, sets the line number for the message directly
          data: Data to be passed to `fix`. If check can fix, set this to
                something other than None.
        """
        message = self.make_message(self.recipe, section, severity, fname, line, data is not None)
        if data is not None and self.try_fix and self.fix(message, data):
            return
        self.messages.append(message)

    @classmethod
    def make_message(
        cls,
        recipe: _recipe.Recipe,
        section: str = None,
        severity: Severity = SEVERITY_DEFAULT,
        fname: str = None,
        line=None,
        canfix: bool = False,
    ) -> LintMessage:
        """Create a LintMessage

        Args:
          section: If specified, a lint location within the recipe
                   meta.yaml pointing to this section/subsection will
                   be added to the message
          severity: The severity level of the message.
          fname: If specified, the message will apply to this file, rather than the
                 recipe meta.yaml
          line: If specified, sets the line number for the message directly
        """
        doc = inspect.getdoc(cls)
        doc = doc.replace("::", ":").replace("``", "`")
        title, _, body = doc.partition("\n")
        if section:
            try:
                sl, sc, el, ec = recipe.get_raw_range(section)
            except KeyError:
                # TODO: Look into this - sc is not used
                sl, sc, el, ec = 1, 1, 1, 1  # noqa: F841
            if ec == 0:
                el = el - 1
            start_line = sl
            end_line = el
        else:
            start_line = end_line = line or 0

        if not fname:
            fname = recipe.path

        return LintMessage(
            recipe=recipe,
            check=cls,
            severity=severity,
            title=title.strip(),
            body=body,
            fname=fname,
            start_line=start_line,
            end_line=end_line,
            canfix=canfix,
        )


class linter_failure(LintCheck):
    """An unexpected exception was raised during linting

    Please file an issue at the conda-lint repo
    """


class duplicate_key_in_meta_yaml(LintCheck):
    """The recipe meta.yaml contains a duplicate key

    This is invalid YAML, as it's unclear what the structure should
    become. Please merge the two offending sections
    """


class missing_version_or_name(LintCheck):
    """The recipe is missing name and/or version

    Please make sure the recipe has at least::

      package:
        name: package_name
        version: 0.12.34
    """


class empty_meta_yaml(LintCheck):
    """The recipe has an empty meta.yaml!?

    Please check if you forgot to commit its contents.
    """


class missing_build(LintCheck):
    """The recipe is missing a build section.

    Please add::

      build:
        number: 0
    """


class unknown_selector(LintCheck):
    """The recipe failed to parse due to selector lines

    Please request help from conda-lint.
    """


class missing_meta_yaml(LintCheck):
    """The recipe is missing a meta.yaml file

    Most commonly, this is because the file was accidentally
    named ``meta.yml``. If so, rename it to ``meta.yaml``.
    """


class conda_render_failure(LintCheck):
    """The recipe was not understood by conda-build

    Please request help from cconda-lint.
    """


class jinja_render_failure(LintCheck):
    """The recipe could not be rendered by Jinja2

    Check if you are missing quotes or curly braces in Jinja2 template
    expressions. (The parts with ``{{ something }}`` or ``{% set
    var="value" %}``).
    """


class unknown_check(LintCheck):
    """Something went wrong inside the linter

    Please request help from conda-lint.
    """


#: Maps `_recipe.RecipeError` to `LintCheck`
recipe_error_to_lint_check = {
    _recipe.DuplicateKey: duplicate_key_in_meta_yaml,
    _recipe.MissingKey: missing_version_or_name,
    _recipe.EmptyRecipe: empty_meta_yaml,
    _recipe.MissingBuild: missing_build,
    _recipe.HasSelector: unknown_selector,
    _recipe.MissingMetaYaml: missing_meta_yaml,
    _recipe.CondaRenderFailure: conda_render_failure,
    _recipe.RenderFailure: jinja_render_failure,
}


class Linter:
    """Lint executor

    Arguments:
      config: Configuration dict as provided by `utils.load_config()`.
      exclude: List of function names in ``registry`` to skip globally.
               When running on CI, this will be merged with anything
               else detected from the commit message or LINT_SKIP
               environment variable using the special string "[skip
               lint <function name> for <recipe name>]". While those
               other mechanisms define skipping on a recipe-specific
               basis, this argument can be used to skip tests for all
               recipes. Use sparingly.
      nocatch: Don't catch exceptions in lint checks and turn them into
               linter_error lint messages. Used by tests.
      severity_min: The minimum severity level to display in messages.
    """

    def __init__(
        self,
        config: Dict,
        verbose: bool = False,
        exclude: List[str] = None,
        nocatch: bool = False,
<<<<<<< HEAD
        compact: bool = False,
=======
        severity_min: Severity | str = None,
>>>>>>> 1f73950c
    ) -> None:
        self.config = config
        self.exclude = exclude or []
        self.nocatch = nocatch
        self.verbose = verbose
        self._messages = []
<<<<<<< HEAD
        self.compact = compact
=======
        if isinstance(severity_min, Severity):
            self.severity_min = severity_min
        elif isinstance(severity_min, str):
            try:
                self.severity_min = Severity[severity_min]
            except KeyError:
                raise ValueError(f"Unrecognized severity level {severity_min}")
        else:
            self.severity_min = SEVERITY_MIN_DEFAULT
>>>>>>> 1f73950c

        self.reload_checks()

    def reload_checks(self):
        dag = nx.DiGraph()
        dag.add_nodes_from(str(check) for check in get_checks())
        dag.add_edges_from(
            (str(check), str(check_dep)) for check in get_checks() for check_dep in check.requires
        )
        self.checks_dag = dag

        try:
            self.checks_ordered = reversed(list(nx.topological_sort(dag)))
        except nx.NetworkXUnfeasible:
            raise RuntimeError("Cycle in LintCheck requirements!")
        self.check_instances = {str(check): check(self) for check in get_checks()}

    def get_messages(self) -> List[LintMessage]:
        """Returns the lint messages collected during linting"""
        return sorted(
            [msg for msg in self._messages if msg.severity >= self.severity_min],
            key=lambda d: (d.fname, d.end_line),
        )

    def clear_messages(self):
        """Clears the lint messages stored in linter"""
        self._messages = []

    @classmethod
    def get_report(
        cls, messages: List[LintMessage], verbose: bool = False, compact: bool = False
    ) -> LintMessage:
        messages = sorted(messages, key=lambda d: (d.fname, d.end_line))
        if verbose:
            return "\n".join(
                f"{msg.severity.name}: {msg.fname}:{msg.end_line}: {msg.check}: {msg.title}\
                    \n\t{msg.body}"
                for msg in messages
            )
        elif compact:
            name = messages[0].recipe.meta.get("package", {}).get("name", None)
            version = messages[0].recipe.meta.get("package", {}).get("version", None)
            return f"{name} - {version}\n" + "\n".join(f"\t{msg.title}" for msg in messages)
        else:
            return "\n".join(
                f"{msg.severity.name}: {msg.fname}:{msg.end_line}: {msg.check}: {msg.title}"
                for msg in messages
            )

    def lint(
        self,
        recipes: List[str] | List[_recipe.Recipe],
        arch_name: str = "linux-64",
        variant_config_files: List[str] = [],
        exclusive_config_files: List[str] = [],
        fix: bool = False,
    ) -> bool:
        """Run linter on multiple recipes

        Lint messages are collected in the linter. They can be retrieved
        with `get_messages` and the list cleared with `clear_messages`.

        Args:
          recipe: List of names of recipes or Recipe objects to lint
          fix: Whether checks should attempt to fix detected issues

        Returns:
          True if issues with errors were found

        """
        if len(recipes) == 0:
            return 0
        if isinstance(recipes[0], str):
            for recipe_name in sorted(recipes):
                try:
                    msgs = self.lint_file(
                        recipe_name,
                        arch_name=arch_name,
                        variant_config_files=variant_config_files,
                        exclusive_config_files=exclusive_config_files,
                        fix=fix,
                    )
                except Exception:
                    if self.nocatch:
                        raise
                    logger.exception("Unexpected exception in lint")
                    recipe = _recipe.Recipe(recipe_name)
                    msgs = [linter_failure.make_message(recipe=recipe)]
                self._messages.extend(msgs)
        elif isinstance(recipes[0], _recipe.Recipe):
            for recipe in recipes:
                try:
                    msgs = self.lint_recipe(
                        recipe,
                        arch_name=arch_name,
                        variant_config_files=variant_config_files,
                        exclusive_config_files=exclusive_config_files,
                        fix=fix,
                    )
                except Exception:
                    if self.nocatch:
                        raise
                    logger.exception("Unexpected exception in lint")
                    msgs = [linter_failure.make_message(recipe=recipe)]
                self._messages.extend(msgs)

        result = 0
        for message in self._messages:
            if message.severity == ERROR:
                result = ERROR
                break
            elif message.severity == WARNING:
                result = WARNING

        return result

    def lint_file(
        self,
        recipe_name: str,
        arch_name: str = "linux-64",
        variant_config_files: List[str] = [],
        exclusive_config_files: List[str] = [],
        fix: bool = False,
    ) -> List[LintMessage]:
        """Run the linter on a single recipe

        Args:
          recipe_name: Name of recipe to lint
          arch_name: Architecture to consider
          fix: Whether checks should attempt to fix detected issues

        Returns:
          List of collected messages
        """

        if self.verbose:
            print(f"Linting subdir:{arch_name} recipe:{recipe_name}")

        try:
            recipe = _recipe.Recipe.from_file(
                recipe_name, self.config[arch_name], variant_config_files, exclusive_config_files
            )
        except _recipe.RecipeError as exc:
            recipe = _recipe.Recipe(recipe_name)
            check_cls = recipe_error_to_lint_check.get(exc.__class__, linter_failure)
            return [check_cls.make_message(recipe=recipe, line=getattr(exc, "line"))]

        messages = self.lint_recipe(
            recipe,
            arch_name=arch_name,
            variant_config_files=variant_config_files,
            exclusive_config_files=exclusive_config_files,
            fix=fix,
        )

        if fix and recipe.is_modified():
            with open(recipe.path, "w", encoding="utf-8") as fdes:
                fdes.write(recipe.dump())

        return messages

    def lint_recipe(
        self,
        recipe: _recipe.Recipe,
        arch_name: str = "linux-64",
        variant_config_files: List[str] = [],
        exclusive_config_files: List[str] = [],
        fix: bool = False,
    ) -> List[LintMessage]:

        # collect checks to skip
        checks_to_skip = set(self.exclude)

        # currently skip-lints will overwrite only-lint, we can check for the key
        # being in checks_to_skip, but I think letting the user do this is best?
        checks_to_skip.update(recipe.get("extra/skip-lints", []))
        if only_lint := recipe.get("extra/only-lint", []):
            # getting the symmetric difference between all checks and only_lint
            all_other_checks = set(only_lint) ^ self.checks_dag.nodes
            checks_to_skip.update(all_other_checks)

        # also skip dependent checks
        for check in list(checks_to_skip):
            if check not in self.checks_dag:
                logger.error("Skipping unknown check %s", check)
                continue
            for check_dep in nx.ancestors(self.checks_dag, check):
                if check_dep not in checks_to_skip:
                    logger.info("Disabling %s because %s is disabled", check_dep, check)
                checks_to_skip.add(check_dep)

        # run checks
        messages = []
        self.reload_checks()
        for check in self.checks_ordered:
            if str(check) in checks_to_skip:
                if self.verbose:
                    print("Skipping check: " + check)
                continue

            if self.verbose:
                print("Running check: " + check)

            try:
                res = self.check_instances[check].run(recipe, fix)
            except Exception:
                if self.nocatch:
                    raise
                logger.exception("Unexpected exception in lint_recipe")
                res = [
                    LintMessage(
                        recipe=recipe,
                        check=check,
                        severity=ERROR,
                        title="Check raised an unexpected exception",
                    )
                ]

            if res:  # skip checks depending on failed checks
                checks_to_skip.update(nx.ancestors(self.checks_dag, str(check)))
            messages.extend(res)

        for message in messages:
            logger.debug("Found: %s", message)

        return messages<|MERGE_RESOLUTION|>--- conflicted
+++ resolved
@@ -499,20 +499,18 @@
         verbose: bool = False,
         exclude: List[str] = None,
         nocatch: bool = False,
-<<<<<<< HEAD
         compact: bool = False,
-=======
+
         severity_min: Severity | str = None,
->>>>>>> 1f73950c
+
     ) -> None:
         self.config = config
         self.exclude = exclude or []
         self.nocatch = nocatch
         self.verbose = verbose
         self._messages = []
-<<<<<<< HEAD
         self.compact = compact
-=======
+
         if isinstance(severity_min, Severity):
             self.severity_min = severity_min
         elif isinstance(severity_min, str):
@@ -522,7 +520,6 @@
                 raise ValueError(f"Unrecognized severity level {severity_min}")
         else:
             self.severity_min = SEVERITY_MIN_DEFAULT
->>>>>>> 1f73950c
 
         self.reload_checks()
 
