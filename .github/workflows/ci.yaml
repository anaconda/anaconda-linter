on:
  push:
    branches:
      - main
  pull_request:


name: Test

jobs:
  pre-commit:
      runs-on: ubuntu-latest
      steps:
<<<<<<< HEAD
        - uses: actions/checkout@2541b1294d2704b0964813337f33b291d3f8596b # tag=v3
        - uses: actions/setup-python@13ae5bb136fac2878aff31522b9efb785519f984 # tag=v4
=======
        - uses: actions/checkout@93ea575cb5d8a053eaa0ac8fa3b40d7e05a33cc8 # tag=v3
        - uses: actions/setup-python@b55428b1882923874294fa556849718a1d7f2ca5 # tag=v4
>>>>>>> 25366d1a
          with:
            python-version: '3.9'
        - uses: pre-commit/action@646c83fcd040023954eafda54b4db0192ce70507 # tag=v3.0.0
  tests:
    runs-on: ubuntu-latest
    steps:
      - uses: actions/checkout@1f9a0c22da41e6ebfa534300ef656657ea2c6707
      - name: Cache conda env
        id: cache-conda
        uses: actions/cache@1c73980b09e7aea7201f325a7aa3ad00beddcdda # tag=v3
        env:
          cache-name: conda-env-cache
        with:
          path: '/usr/share/miniconda/envs'
          key: ${{ runner.os }}-build-${{ env.cache-name }}-${{ hashFiles('**/environment.yml') }}
          restore-keys: |
            ${{ runner.os }}-build-${{ env.cache-name }}-
            ${{ runner.os }}-build-
            ${{ runner.os }}-
      - name: Create Environment
        if: ${{ steps.cache-conda.outputs.cache-hit == false }}
        run: |
          source $CONDA/bin/activate
          make environment
      - name: Run tests
        run: |
          source $CONDA/bin/activate
          conda activate anaconda-linter
          make test
      - name: Archive CI Artefacts
        uses: actions/upload-artifact@3cea5372237819ed00197afe530f5a7ea3e805c8
        with:
          name: ci-artifacts
          path: artifacts/**
          retention-days: 5<|MERGE_RESOLUTION|>--- conflicted
+++ resolved
@@ -11,13 +11,8 @@
   pre-commit:
       runs-on: ubuntu-latest
       steps:
-<<<<<<< HEAD
-        - uses: actions/checkout@2541b1294d2704b0964813337f33b291d3f8596b # tag=v3
+        - uses: actions/checkout@93ea575cb5d8a053eaa0ac8fa3b40d7e05a33cc8 # tag=v3
         - uses: actions/setup-python@13ae5bb136fac2878aff31522b9efb785519f984 # tag=v4
-=======
-        - uses: actions/checkout@93ea575cb5d8a053eaa0ac8fa3b40d7e05a33cc8 # tag=v3
-        - uses: actions/setup-python@b55428b1882923874294fa556849718a1d7f2ca5 # tag=v4
->>>>>>> 25366d1a
           with:
             python-version: '3.9'
         - uses: pre-commit/action@646c83fcd040023954eafda54b4db0192ce70507 # tag=v3.0.0
