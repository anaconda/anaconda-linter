# Changelog
Note: version releases in the 0.x.y range may introduce breaking changes.

## 0.0.4

- Add test suite
- Update documentation
- Bug fixes for message system
- Add new check: `patch_unnecessary`
- Add `--severity` option to control the severity level of linter messages
<<<<<<< HEAD
- Remove `load_skips` function
- Bug fix: Correct mocks of conda-build jinja functions. PR: #131, Issues: #118
- Bug fix: Correct error line reporting. PR: #131, Issues: #123
- Bug fix: Handle YAML parsing errors. PR: #131, Issues: #126
- Enhancement: Render recipe using cbc files defined variables. PR: #131
=======
- Remove threading functionality and unused functions
- Use ruamel.yaml through the module and remove pyyaml
>>>>>>> 47b99611

## 0.0.3

- Update installation files
- Bug fixes

## 0.0.2

- patch: Additional checks added
- patch: More compilers supported

## 0.0.1

Initial release:
- To support downloading of tarballs like: https://github.com/anaconda-distribution/anaconda-linter/archive/{{ version }}.tar.gz<|MERGE_RESOLUTION|>--- conflicted
+++ resolved
@@ -8,16 +8,13 @@
 - Bug fixes for message system
 - Add new check: `patch_unnecessary`
 - Add `--severity` option to control the severity level of linter messages
-<<<<<<< HEAD
+- Remove threading functionality and unused functions
+- Use ruamel.yaml through the module and remove pyyaml
 - Remove `load_skips` function
 - Bug fix: Correct mocks of conda-build jinja functions. PR: #131, Issues: #118
 - Bug fix: Correct error line reporting. PR: #131, Issues: #123
 - Bug fix: Handle YAML parsing errors. PR: #131, Issues: #126
 - Enhancement: Render recipe using cbc files defined variables. PR: #131
-=======
-- Remove threading functionality and unused functions
-- Use ruamel.yaml through the module and remove pyyaml
->>>>>>> 47b99611
 
 ## 0.0.3
 
