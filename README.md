--- conflicted
+++ resolved
@@ -7,14 +7,8 @@
 that packages' meta.yaml files adhere to certain Anaconda standards.
 
 ## Installation
-<<<<<<< HEAD
-1. `conda env create -f environment.yaml`
-2. `conda activate anaconda-linter`
-3. `make install`
-=======
 1. `make environment`
 2. `make install`
->>>>>>> dacb22cb
 
 ## Usage
 
